# Change log

## master (unreleased)

<<<<<<< HEAD
### Bug fixes

* [#6914](https://github.com/rubocop-hq/rubocop/issues/6914): [Fix #6914] Fix an error for `Rails/RedundantAllowNil` when with interpolations. ([@Blue-Pix][])

### Changes

* [#5977](https://github.com/rubocop-hq/rubocop/issues/5977): Remove Performance cops. ([@koic][])
* Add auto-correction to `Naming/RescuedExceptionsVariableName`. ([@anthony-robin][])
* [#6903](https://github.com/rubocop-hq/rubocop/issues/6903): Handle variables prefixed with `_` in `Naming/RescuedExceptionsVariableName` cop. ([@anthony-robin][])
* [#6917](https://github.com/rubocop-hq/rubocop/issues/6917): Bump Bundler dependency to >= 1.15.0. ([@koic][])

## 0.67.2 (2019-04-05)

### Bug fixes

* [#6882](https://github.com/rubocop-hq/rubocop/issues/6882): Fix an error for `Rails/RedundantAllowNil` when not using both `allow_nil` and `allow_blank`. ([@koic][])
=======
### New features

* Add `AutocorrectableLineLength` cop. ([@maxh][])
>>>>>>> d4be3e84

## 0.67.1 (2019-04-04)

### Changes

* [#6881](https://github.com/rubocop-hq/rubocop/pull/6881): Set default `PreferredName` to `e` for `Naming/RescuedExceptionsVariableName`. ([@koic][])
### New features

## 0.67.0 (2019-04-04)

### New features

* [#5184](https://github.com/rubocop-hq/rubocop/issues/5184): Add new multiline element line break cops. ([@maxh][])
* Add new cop `Rails/ActiveRecordOverride` that checks for overriding Active Record methods instead of using callbacks. ([@elebow][])
* Add new cop `Rails/RedundantAllowNil` that checks for cases when `allow_blank` makes `allow_nil` unnecessary in model validations. ([@elebow][])
* Add new `Naming/RescuedExceptionsVariableName` cop. ([@AdrienSldy][])

### Bug fixes

* [#6761](https://github.com/rubocop-hq/rubocop/issues/6761): Make `Naming/UncommunicativeMethodParamName` account for param names prefixed with underscores. ([@thomthom][])
* [#6855](https://github.com/rubocop-hq/rubocop/pull/6855): Fix an exception in `Rails/RedundantReceiverInWithOptions` when the body is empty. ([@ericsullivan][])
* [#6856](https://github.com/rubocop-hq/rubocop/pull/6856): Fix auto-correction for `Style/BlockComments` when the file is missing a trailing blank line. ([@ericsullivan][])
* [#6858](https://github.com/rubocop-hq/rubocop/issues/6858): Fix an incorrect auto-correct for `Lint/ToJSON` when there are no `to_json` arguments. ([@koic][])
* [#6865](https://github.com/rubocop-hq/rubocop/pull/6865): Fix deactivated `StyleGuideBaseURL` for `Layout/ClassStructure`. ([@aeroastro][])
* [#6868](https://github.com/rubocop-hq/rubocop/pull/6868): Fix `Rails/LinkToBlank` auto-correct bug when using symbol for target. ([@r7kamura][])
* [#6869](https://github.com/rubocop-hq/rubocop/pull/6869): Fix false positive for `Rails/LinkToBlank` when rel is a symbol value. ([@r7kamura][])
* Add `IncludedMacros` param to default rubocop config for `Style/MethodCallWithArgsParentheses`. ([@maxh][])
* [#6785](https://github.com/rubocop-hq/rubocop/issues/6785): Do not register an offense for `Rails/Present` or `Rails/Blank` in an `unless else` context when `Style/UnlessElse` is enabled. ([@rrosenblum][])

### Changes

* [#6854](https://github.com/rubocop-hq/rubocop/pull/6854): Mark Rails/LexicallyScopedActionFilter as unsafe and document risks. ([@urbanautomaton][])
* [#5977](https://github.com/rubocop-hq/rubocop/issues/5977): Warn for Performance Cops. ([@koic][])
* [#6637](https://github.com/rubocop-hq/rubocop/issues/6637): Move `LstripRstrip` from `Performance` to `Style` department and rename it to `Strip`. ([@anuja-joshi][])
* [#6875](https://github.com/rubocop-hq/rubocop/pull/6875): Mention block form of `Struct.new` in ` Style/StructInheritance`. ([@XrXr][])
* [#6871](https://github.com/rubocop-hq/rubocop/issues/6871): Move `Performance/RedundantSortBy`, `Performance/UnneededSort` and `Performance/Sample` to the Style department. ([@bbatsov][])

## 0.66.0 (2019-03-18)

### New features

* [#6393](https://github.com/rubocop-hq/rubocop/issues/6393): Add `AllowBracesOnProceduralOneLiners` option to fine-tune `Style/BlockDelimiter`'s semantic mode. ([@davearonson][])
* [#6383](https://github.com/rubocop-hq/rubocop/issues/6383): Add `AllowBeforeTrailingComments` option on `Layout/ExtraSpacing` cop. ([@davearonson][])
* New cop `Lint/SafeNavigationWithEmpty` checks for `foo&.empty?` in conditionals. ([@rspeicher][])
* Add new `Style/ConstantVisibility` cop for enforcing visibility declarations of class and module constants. ([@drenmi][])
* [#6378](https://github.com/rubocop-hq/rubocop/issues/6378): Add `Lint/ToJSON` cop to enforce an argument when overriding `#to_json`. ([@allcentury][])
* [#6346](https://github.com/rubocop-hq/rubocop/issues/6346): Add auto-correction to `Rails/TimeZone`. ([@dcluna][])
* [#6840](https://github.com/rubocop-hq/rubocop/issues/6840): Node patterns now allow unlimited elements after `...`. ([@marcandre][])

### Bug fixes

* [#4321](https://github.com/rubocop-hq/rubocop/pull/4321): Fix false offense for `Style/RedundantSelf` when the method is also defined on `Kernel`. ([@mikegee][])
* [#6821](https://github.com/rubocop-hq/rubocop/pull/6821): Fix false negative for `Rails/LinkToBlank` when `_blank` is a symbol. ([@Intrepidd][])
* [#6699](https://github.com/rubocop-hq/rubocop/issues/6699): Fix infinite loop for `Layout/IndentationWidth` and `Layout/IndentationConsistency` when bad modifier indentation before good method definition. ([@koic][])
* [#6777](https://github.com/rubocop-hq/rubocop/issues/6777): Fix a false positive for `Style/TrivialAccessors` when using trivial reader/writer methods at the top level. ([@koic][])
* [#6799](https://github.com/rubocop-hq/rubocop/pull/6799): Fix errors for `Style/ConditionalAssignment`, `Style/IdenticalConditionalBranches`, `Lint/ElseLayout`, and `Layout/IndentationWidth` with empty braces. ([@pocke][])
* [#6802](https://github.com/rubocop-hq/rubocop/pull/6802): Fix auto-correction for `Style/SymbolArray` with array contains interpolation when `EnforcedStyle` is `brackets`. ([@pocke][])
* [#6797](https://github.com/rubocop-hq/rubocop/pull/6797): Fix false negative for Layout/SpaceAroundBlockParameters on block parameter with parens. ([@pocke][])
* [#6798](https://github.com/rubocop-hq/rubocop/pull/6798): Fix infinite loop for `Layout/SpaceAroundBlockParameters` with `EnforcedStyleInsidePipes: :space`. ([@pocke][])
* [#6803](https://github.com/rubocop-hq/rubocop/pull/6803): Fix error for `Style/NumericLiterals` on a literal that contains spaces. ([@pocke][])
* [#6801](https://github.com/rubocop-hq/rubocop/pull/6801): Fix auto-correction for `Style/Lambda` with no-space argument. ([@pocke][])
* [#6804](https://github.com/rubocop-hq/rubocop/pull/6804): Fix auto-correction of `Style/NumericLiterals` on numeric literal with exponent. ([@pocke][])
* [#6800](https://github.com/rubocop-hq/rubocop/issues/6800): Fix an incorrect auto-correct for `Rails/Validation` when method arguments are enclosed in parentheses. ([@koic][])
* [#6808](https://github.com/rubocop-hq/rubocop/issues/6808): Prevent false positive in `Naming/ConstantName` when assigning a frozen range. ([@drenmi][])
* Fix the calculation of `Metrics/AbcSize`. Comparison methods and `else` branches add to the comparison count. ([@rrosenblum][])
* [#6791](https://github.com/rubocop-hq/rubocop/pull/6791): Allow `Rails/ReflectionClassName` to use symbol argument for `class_name`. ([@unasuke][])
* [#5465](https://github.com/rubocop-hq/rubocop/issues/5465): Fix `Layout/ClassStructure` to allow grouping macros by their visibility. ([@gprado][])
* [#6461](https://github.com/rubocop-hq/rubocop/pull/6461): Restrict `Ctrl-C` handling to RuboCop's loop and simplify it to a single phase. ([@deivid-rodriguez][])

### Changes

* Add `$stdout`/`$stderr` and `STDOUT`/`STDERR` method calls to `Rails/Output`. ([@elebow][])
* [#6688](https://github.com/rubocop-hq/rubocop/pull/6688): Add `iterator?` to deprecated methods and prefer `block_given?` instead. ([@tejasbubane][])
* [#6806](https://github.com/rubocop-hq/rubocop/pull/6806): Remove `powerpack` dependency. ([@dduugg][])
* [#6810](https://github.com/rubocop-hq/rubocop/pull/6810): Exclude gemspec file by default for `Metrics/BlockLength` cop. ([@koic][])
* [#6813](https://github.com/rubocop-hq/rubocop/pull/6813): Allow unicode/display_width dependency version 1.5.0. ([@tagliala][])
* Make `Style/RedundantFreeze` aware of methods that will produce frozen objects. ([@rrosenblum][])
* [#6675](https://github.com/rubocop-hq/rubocop/issues/6675): Avoid printing deprecation warnings about constants. ([@elmasantos][])
* [#6746](https://github.com/rubocop-hq/rubocop/issues/6746): Avoid offense on `$stderr.puts` with no arguments. ([@luciamo][])
* Replace md5 with sha1 for FIPS compliance. ([@dirtyharrycallahan][])

## 0.65.0 (2019-02-19)

### New features

* [#6126](https://github.com/rubocop-hq/rubocop/pull/6126): Add an experimental strict mode to `Style/MutableConstant` that will freeze all constants, rather than just literals. ([@rrosenblum][])
* Add `IncludedMacros` to `Style/MethodCallWithArgsParentheses` to allow including specific macros when `IgnoreMacros` is true. ([@maxh][])

### Bug fixes

* [#6765](https://github.com/rubocop-hq/rubocop/pull/6765): Fix false positives in keyword arguments for `Style/MethodCallWithArgsParentheses` `omit_parentheses`. ([@gsamokovarov][])
* [#6763](https://github.com/rubocop-hq/rubocop/pull/6763): Fix false positives in range literals for `Style/MethodCallWithArgsParentheses` `omit_parentheses`. ([@gsamokovarov][])
* [#6748](https://github.com/rubocop-hq/rubocop/issues/6748): Fix `Style/RaiseArgs` auto-correction breaking in contexts that require parentheses. ([@drenmi][])
* [#6751](https://github.com/rubocop-hq/rubocop/issues/6751): Prevent `Style/OneLineConditional` from breaking on `retry` and `break` keywords. ([@drenmi][])
* [#6755](https://github.com/rubocop-hq/rubocop/issues/6755): Prevent `Style/TrailingCommaInArgument` from breaking when a safe method call is chained on the offending method. ([@drenmi][], [@hoshinotsuyoshi][])

### Changes

* [#6766](https://github.com/rubocop-hq/rubocop/pull/6766): Drop support for Ruby 2.2.0 and 2.2.1. ([@pocke][])
* [#6733](https://github.com/rubocop-hq/rubocop/pull/6733): Warn duplicated keys in `.rubocop.yml`. ([@pocke][])
* [#6613](https://github.com/rubocop-hq/rubocop/pull/6613): Mark `Style/ModuleFunction` as `SafeAutocorrect: false` and disable autocorrect by default. ([@dduugg][])

## 0.64.0 (2019-02-10)

### New features

* [#6704](https://github.com/rubocop-hq/rubocop/pull/6704): Add new `Rails/ReflectionClassName` cop. ([@Bhacaz][])
* [#6643](https://github.com/rubocop-hq/rubocop/pull/6643): Support `AllowParenthesesInCamelCaseMethod` option on `Style/MethodCallWithArgsParentheses` `omit_parentheses`. ([@dazuma][])

### Bug fixes

* [#6254](https://github.com/rubocop-hq/rubocop/issues/6254): Fix `Layout/RescueEnsureAlignment` for non-local assignments. ([@marcotc][])
* [#6648](https://github.com/rubocop-hq/rubocop/issues/6648): Fix auto-correction of `Style/EmptyLiteral` when `Hash.new` is passed as the first argument to `super`. ([@rrosenblum][])
* [#6351](https://github.com/rubocop-hq/rubocop/pull/6351): Fix a false positive for `Layout/ClosingParenthesisIndentation` when first argument is multiline. ([@antonzaytsev][])
* [#6689](https://github.com/rubocop-hq/rubocop/pull/6689): Support more complex argument patterns on `Rails/Validation` auto-correction. ([@r7kamura][])
* [#6668](https://github.com/rubocop-hq/rubocop/issues/6668): Fix autocorrection for `Style/UnneededCondition` when conditional has the `unless` form. ([@mvz][])
* [#6382](https://github.com/rubocop-hq/rubocop/issues/6382): Fix `Layout/IndentationWidth` with `Layout/EndAlignment` set to start_of_line. ([@dischorde][], [@siegfault][], [@mhelmetag][])
* [#6710](https://github.com/rubocop-hq/rubocop/issues/6710): Fix `Naming/MemoizedInstanceVariableName` on method starts with underscore. ([@pocke][])
* [#6722](https://github.com/rubocop-hq/rubocop/issues/6722): Fix an error for `Style/OneLineConditional` when `then` branch has no body. ([@koic][])
* [#6702](https://github.com/rubocop-hq/rubocop/pull/6702): Fix `TrailingComma` regression where heredoc with commas caused false positives. ([@abrom][])
* [#6737](https://github.com/rubocop-hq/rubocop/issues/6737): Fix an incorrect auto-correct for `Rails/LinkToBlank` when `link_to` method arguments are enclosed in parentheses. ([@koic][])
* [#6720](https://github.com/rubocop-hq/rubocop/issues/6720): Fix detection of `:native` line ending for `Layout/EndOfLine` on JRuby. ([@enkessler][])

### Changes

* [#6597](https://github.com/rubocop-hq/rubocop/issues/6597): `Style/LineEndConcatenation` is now known to be unsafe for auto-correct. ([@jaredbeck][])
* [#6725](https://github.com/rubocop-hq/rubocop/issues/6725): Mark `Style/SymbolProc` as unsafe for auto-correct. ([@drenmi][])
* [#6708](https://github.com/rubocop-hq/rubocop/issues/6708): Make `Style/CommentedKeyword` allow the `:yields:` RDoc comment. ([@bquorning][])
* [#6749](https://github.com/rubocop-hq/rubocop/pull/6749): Make some cops aware of safe navigation operator. ([@hoshinotsuyoshi][])

## 0.63.1 (2019-01-22)

### Bug fixes

* [#6678](https://github.com/rubocop-hq/rubocop/issues/6678): Fix `Lint/DisjunctiveAssignmentInConstructor` when it finds an empty constructor. ([@rmm5t][])
* Do not attempt to auto-correct mass assignment or optional assignment in `Rails/RelativeDateConstant`. ([@rrosenblum][])
* Fix auto-correction of `Style/WordArray` and `Style/SymbolArray` when all elements are on separate lines and there is a trailing comment after the closing bracket. ([@rrosenblum][])
* Fix an exception that occurs when auto-correcting `Layout/ClosingParenthesesIndentation` when there are no arguments. ([@rrosenblum][])

## 0.63.0 (2019-01-16)

### New features

* [#6604](https://github.com/rubocop-hq/rubocop/pull/6604): Add auto-correct support to `Rails/LinkToBlank`. ([@Intrepidd][])
* [#6660](https://github.com/rubocop-hq/rubocop/pull/6660): Add new `Rails/IgnoredSkipActionFilterOption` cop. ([@wata727][])
* [#6363](https://github.com/rubocop-hq/rubocop/issues/6363): Allow `Style/YodaCondition` cop to be configured to enforce yoda conditions. ([@tejasbubane][])
* [#6150](https://github.com/rubocop-hq/rubocop/issues/6150): Add support to enforce disabled cops to be executed. ([@roooodcastro][])
* [#6596](https://github.com/rubocop-hq/rubocop/pull/6596): Add new `Rails/BelongsTo` cop with auto-correct for Rails >= 5. ([@petehamilton][])

### Bug fixes

* [#6627](https://github.com/rubocop-hq/rubocop/pull/6627): Fix handling of hashes in trailing comma. ([@abrom][])
* [#6623](https://github.com/rubocop-hq/rubocop/pull/6623): Fix heredoc detection in trailing comma. ([@palkan][])
* [#6100](https://github.com/rubocop-hq/rubocop/issues/6100): Fix a false positive in `Naming/ConstantName` cop when rhs is a conditional expression. ([@tatsuyafw][])
* [#6526](https://github.com/rubocop-hq/rubocop/issues/6526): Fix a wrong line highlight in `Lint/ShadowedException` cop. ([@tatsuyafw][])
* [#6617](https://github.com/rubocop-hq/rubocop/issues/6617): Prevent traversal error on infinite ranges. ([@drenmi][])
* [#6625](https://github.com/rubocop-hq/rubocop/issues/6625): Revert the "auto-exclusion of files ignored by git" feature. ([@bbatsov][])
* [#4460](https://github.com/rubocop-hq/rubocop/issues/4460): Fix the determination of unsafe auto-correct in `Style/TernaryParentheses`. ([@jonas054][])
* [#6651](https://github.com/rubocop-hq/rubocop/issues/6651): Fix auto-correct issue in `Style/RegexpLiteral` cop when there is string interpolation. ([@roooodcastro][])
* [#6670](https://github.com/rubocop-hq/rubocop/issues/6670): Fix a false positive for `Style/SafeNavigation` when a method call safeguarded with a negative check for the object. ([@koic][])
* [#6633](https://github.com/rubocop-hq/rubocop/issues/6633): Fix `Lint/SafeNavigation` complaining about use of `to_d`. ([@tejasbubane][])
* [#6575](https://github.com/rubocop-hq/rubocop/issues/6575): Fix `Naming/PredicateName` suggesting invalid rename. ([@tejasbubane][])
* [#6673](https://github.com/rubocop-hq/rubocop/issues/6673): Fix `Style/DocumentationMethod` cop to recognize documentation comments for `def` inline with `module_function`. ([@tejasbubane][])
* [#6648](https://github.com/rubocop-hq/rubocop/issues/6648): Fix auto-correction of `Style/EmptyLiteral` when `Hash.new` is passed as the first argument to `super`. ([@rrosenblum][])

### Changes

* [#6607](https://github.com/rubocop-hq/rubocop/pull/6607): Improve CLI usage message for --stdin option. ([@jaredbeck][])
* [#6641](https://github.com/rubocop-hq/rubocop/issues/6641): Specify `Performance/RangeInclude` as unsafe because `Range#include?` and `Range#cover?` are not equivalent. ([@koic][])
* [#6636](https://github.com/rubocop-hq/rubocop/pull/6636): Move `FlipFlop` cop from `Style` to `Lint` department because flip-flop is deprecated since Ruby 2.6.0. ([@koic][])
* [#6661](https://github.com/rubocop-hq/rubocop/pull/6661): Abandon making frozen string literals default for Ruby 3.0. ([@koic][])

## 0.62.0 (2019-01-01)

### New features

* [#6580](https://github.com/rubocop-hq/rubocop/pull/6580): New cop `Rails/LinkToBlank` checks for `link_to` calls with `target: '_blank'` and no `rel: 'noopener'`. ([@Intrepidd][])
* [#6586](https://github.com/rubocop-hq/rubocop/issues/6586): New cop `Style/DisjunctiveAssignmentInConstructor` checks constructors for disjunctive assignments that should be plain assignments. ([@jaredbeck][])

### Bug fixes

* [#6560](https://github.com/rubocop-hq/rubocop/issues/6560): Consider file count, not offense count, for `--exclude-limit` in combination with `--auto-gen-only-exclude`. ([@jonas054][])
* [#4229](https://github.com/rubocop-hq/rubocop/issues/4229): Fix unexpected Style/HashSyntax consistency offence. ([@timon][])
* [#6500](https://github.com/rubocop-hq/rubocop/issues/6500): Add offense to use `in_time_zone` instead of deprecated `to_time_in_current_zone`. ([@nadiyaka][])
* [#6577](https://github.com/rubocop-hq/rubocop/pull/6577): Prevent Rails/Blank cop from adding offense when define the blank method. ([@jonatas][])
* [#6554](https://github.com/rubocop-hq/rubocop/issues/6554): Prevent Layout/RescueEnsureAlignment cop from breaking on block assignment when assignment is on a separate line. ([@timmcanty][])
* [#6343](https://github.com/rubocop-hq/rubocop/pull/6343): Optimise `--auto-gen-config` when `Metrics/LineLength` cop is disabled. ([@tom-lord][])
* [#6389](https://github.com/rubocop-hq/rubocop/pull/6389): Fix false negative for `Style/TrailingCommaInHashLiteral`/`Style/TrailingCommaInArrayLiteral` when there is a comment in the last line. ([@bayandin][])
* [#6566](https://github.com/rubocop-hq/rubocop/issues/6566): Fix false positive for `Layout/EmptyLinesAroundAccessModifier` when at the end of specifying a superclass is missing blank line. ([@koic][])
* [#6571](https://github.com/rubocop-hq/rubocop/issues/6571): Fix a false positive for `Layout/TrailingCommaInArguments` when a line break before a method call and `EnforcedStyleForMultiline` is set to `consistent_comma`. ([@koic][])
* [#6573](https://github.com/rubocop-hq/rubocop/pull/6573): Make `Layout/AccessModifierIndentation` work for dynamic module or class definitions. ([@deivid-rodriguez][])
* [#6562](https://github.com/rubocop-hq/rubocop/pull/6562): Fix a false positive for `Style/MethodCallWithArgsParentheses` `omit_parentheses` enforced style after safe navigation call. ([@gsamokovarov][])
* [#6570](https://github.com/rubocop-hq/rubocop/pull/6570): Fix a false positive for `Style/MethodCallWithArgsParentheses` `omit_parentheses` enforced style while splatting the result of a method invocation. ([@gsamokovarov][])
* [#6598](https://github.com/rubocop-hq/rubocop/pull/6598): Fix a false positive for `Style/MethodCallWithArgsParentheses` `omit_parentheses` enforced style for calls with regexp slash literals argument. ([@gsamokovarov][])
* [#6598](https://github.com/rubocop-hq/rubocop/pull/6598): Fix a false positive for `Style/MethodCallWithArgsParentheses` `omit_parentheses` enforced style for default argument value calls. ([@gsamokovarov][])
* [#6598](https://github.com/rubocop-hq/rubocop/pull/6598): Fix a false positive for `Style/MethodCallWithArgsParentheses` `omit_parentheses` enforced style for argument calls with braced blocks. ([@gsamokovarov][])
* [#6594](https://github.com/rubocop-hq/rubocop/pull/6594): Fix a false positive for `Rails/OutputSafety` when the receiver is a non-interpolated string literal. ([@amatsuda][])
* [#6574](https://github.com/rubocop-hq/rubocop/pull/6574): Fix `Style/AccessModifierIndentation` not handling arbitrary blocks. ([@deivid-rodriguez][])
* [#6370](https://github.com/rubocop-hq/rubocop/issues/6370): Fix the enforcing style from `extend self` into `module_function` when there are private methods. ([@Ruffeng][])

### Changes

* [#595](https://github.com/rubocop-hq/rubocop/issues/595): Exclude files ignored by `git`. ([@AlexWayfer][])
* [#6429](https://github.com/rubocop-hq/rubocop/issues/6429): Fix autocorrect in Rails/Validation to not wrap hash options with braces in an extra set of braces. ([@bquorning][])
* [#6533](https://github.com/rubocop-hq/rubocop/issues/6533): Improved warning message for unrecognized cop parameters to include Supported parameters. ([@MagedMilad][])

## 0.61.1 (2018-12-06)

### Bug fixes

* [#6550](https://github.com/rubocop-hq/rubocop/issues/6550): Prevent Layout/RescueEnsureAlignment cop from breaking on assigned begin-end. ([@drenmi][])

## 0.61.0 (2018-12-05)

### New features

* [#6457](https://github.com/rubocop-hq/rubocop/pull/6457): Support inner slash correction on `Style/RegexpLiteral`. ([@r7kamura][])
* [#6475](https://github.com/rubocop-hq/rubocop/pull/6475): Support brace correction on `Style/Lambda`. ([@r7kamura][])
* [#6469](https://github.com/rubocop-hq/rubocop/pull/6469): Enforce no parentheses style in the `Style/MethodCallWithArgsParentheses` cop. ([@gsamokovarov][])
* New cop `Performance/OpenStruct` checks for `OpenStruct.new` calls. ([@xlts][])

### Bug fixes

* [#6433](https://github.com/rubocop-hq/rubocop/issues/6433): Fix Ruby 2.5 `Layout/RescueEnsureAlignment` error on assigned blocks. ([@gmcgibbon][])
* [#6405](https://github.com/rubocop-hq/rubocop/issues/6405): Fix a false positive for `Lint/UselessAssignment` when using a variable in a module name. ([@itsWill][])
* [#5934](https://github.com/rubocop-hq/rubocop/issues/5934): Handle the combination of `--auto-gen-config` and `--config FILE` correctly. ([@jonas054][])
* [#5970](https://github.com/rubocop-hq/rubocop/issues/5970): Make running `--auto-gen-config` in a subdirectory work. ([@jonas054][])
* [#6412](https://github.com/rubocop-hq/rubocop/issues/6412): Fix an `unknown keywords` error when using `Psych.safe_load` with Ruby 2.6.0-preview2. ([@koic][])
* [#6436](https://github.com/rubocop-hq/rubocop/pull/6436): Fix exit status code to be 130 when rubocop is interrupted. ([@deivid-rodriguez][])
* [#6443](https://github.com/rubocop-hq/rubocop/pull/6443): Fix an incorrect autocorrect for `Style/BracesAroundHashParameters` when the opening brace is before the first hash element at same line. ([@koic][])
* [#6445](https://github.com/rubocop-hq/rubocop/pull/6445): Treat `yield` and `super` like regular method calls in `Style/AlignHash`. ([@mvz][])
* [#3301](https://github.com/rubocop-hq/rubocop/issues/3301): Don't suggest or make semantic changes to the code in `Style/InfiniteLoop`. ([@jonas054][])
* [#3586](https://github.com/rubocop-hq/rubocop/issues/3586): Handle single argument spanning multiple lines in `Style/TrailingCommaInArguments`. ([@jonas054][])
* [#6478](https://github.com/rubocop-hq/rubocop/pull/6478): Fix EmacsComment#encoding to match the `coding` variable. ([@akihiro17][])
* Don't show "unrecognized parameter" warning for `inherit_mode` parameter to individual cop configurations. ([@maxh][])
* [#6449](https://github.com/rubocop-hq/rubocop/pull/6449): Fix a false negative for `Layout/IndentationWidth` when setting `EnforcedStyle: rails` of `Layout/IndentationConsistency` and method definition indented to access modifier in a singleton class. ([@koic][])
* [#6482](https://github.com/rubocop-hq/rubocop/issues/6482): Fix a false positive for `Lint/FormatParameterMismatch` when using (digit)$ flag. ([@koic][])
* [#6489](https://github.com/rubocop-hq/rubocop/issues/6489): Fix an error for `Style/UnneededCondition` when `if` condition and `then` branch are the same and it has no `else` branch. ([@koic][])
* Fix NoMethodError for `Style/FrozenStringLiteral` when a file contains only a shebang. ([@takaram][])
* [#6511](https://github.com/rubocop-hq/rubocop/issues/6511): Fix an incorrect auto-correct for `Style/EmptyCaseCondition` when used as an argument of a method. ([@koic][])
* [#6509](https://github.com/rubocop-hq/rubocop/issues/6509): Fix an incorrect auto-correct for `Style/RaiseArgs` when an exception object is assigned to a local variable. ([@koic][])
* [#6534](https://github.com/rubocop-hq/rubocop/issues/6534): Fix a false positive for `Lint/UselessAccessModifier` when using `private_class_method`. ([@dduugg][])
* [#6545](https://github.com/rubocop-hq/rubocop/issues/6545): Fix a regression where `Performance/RedundantMerge` raises an error on a sole double splat argument passed to `merge!`. ([@mmedal][])
* [#6360](https://github.com/rubocop-hq/rubocop/issues/6360): Detect bad indentation in `if` nodes even if the first branch is empty. ([@bquorning][])

### Changes

* [#6492](https://github.com/rubocop-hq/rubocop/issues/6492): Auto-correct chunks of comment lines in `Layout/CommentIndentation` to avoid unnecessary iterations for `rubocop -a`. ([@jonas054][])
* Fix `--auto-gen-config` when individual cops have regexp literal exclude paths. ([@maxh][])

## 0.60.0 (2018-10-26)

### New features

* [#5980](https://github.com/rubocop-hq/rubocop/issues/5980): Add `--safe` and `--safe-auto-correct` options. ([@Darhazer][])
* [#4156](https://github.com/rubocop-hq/rubocop/issues/4156): Add command line option `--auto-gen-only-exclude`. ([@Ana06][], [@jonas054][])
* [#6386](https://github.com/rubocop-hq/rubocop/pull/6386): Add `VersionAdded` meta data to config/default.yml when running `rake new_cop`. ([@koic][])
* [#6395](https://github.com/rubocop-hq/rubocop/pull/6395): Permit to specify TargetRubyVersion 2.6. ([@koic][])
* [#6392](https://github.com/rubocop-hq/rubocop/pull/6392): Add `Whitelist` config to `Rails/SkipsModelValidations` rule. ([@DiscoStarslayer][])

### Bug fixes

* [#6330](https://github.com/rubocop-hq/rubocop/issues/6330): Fix an error for `Rails/ReversibleMigration` when using variable assignment. ([@koic][], [@scottmatthewman][])
* [#6331](https://github.com/rubocop-hq/rubocop/issues/6331): Fix a false positive for `Style/RedundantFreeze` and a false negative for `Style/MutableConstant` when assigning a regexp object to a constant. ([@koic][])
* [#6334](https://github.com/rubocop-hq/rubocop/pull/6334): Fix a false negative for `Style/RedundantFreeze` when assigning a range object to a constant. ([@koic][])
* [#5538](https://github.com/rubocop-hq/rubocop/issues/5538): Fix false negatives in modifier cops when line length cop is disabled. ([@drenmi][])
* [#6340](https://github.com/rubocop-hq/rubocop/pull/6340): Fix an error for `Rails/ReversibleMigration` when block argument is empty. ([@koic][])
* [#6274](https://github.com/rubocop-hq/rubocop/issues/6274): Fix "[Corrected]" message being displayed even when nothing has been corrected. ([@jekuta][])
* [#6380](https://github.com/rubocop-hq/rubocop/pull/6380): Allow use of a hyphen-separated frozen string literal in Emacs style magic comment. ([@y-yagi][])
* Fix and improve `LineLength` cop for tab-indented code. ([@AlexWayfer][])

### Changes

* [#3727](https://github.com/rubocop-hq/rubocop/issues/3727): Enforce single spaces for `key` option in `Layout/AlignHash` cop. ([@albaer][])
* [#6321](https://github.com/rubocop-hq/rubocop/pull/6321): Fix run of RuboCop when cache directory is not writable. ([@Kevinrob][])

## 0.59.2 (2018-09-24)

### New features

* Update `Style/MethodCallWithoutArgsParentheses` to highlight the closing parentheses in additition to the opening parentheses. ([@rrosenblum][])

### Bug fixes

* [#6266](https://github.com/rubocop-hq/rubocop/issues/6266): Fix a false positive for `Rails/HasManyOrHasOneDependent` when using associations of Active Resource. ([@tejasbubane][], [@koic][])
* [#6296](https://github.com/rubocop-hq/rubocop/issues/6296): Fix an auto-correct error for `Style/For` when setting `EnforcedStyle: each` and `for` dose not have `do` or semicolon. ([@autopp][])
* [#6300](https://github.com/rubocop-hq/rubocop/pull/6300): Fix a false positive for `Layout/EmptyLineAfterGuardClause` when guard clause including heredoc. ([@koic][])
* [#6287](https://github.com/rubocop-hq/rubocop/pull/6287): Fix `AllowURI` option for `Metrics/LineLength` cop with disabled `Layut/Tab` cop. ([@AlexWayfer][])
* [#5338](https://github.com/rubocop-hq/rubocop/pull/5338): Move checking of class- and module defining blocks from `Metrics/BlockLength` into the respective length cops. ([@drenmi][])
* [#2841](https://github.com/rubocop-hq/rubocop/pull/2841): Fix `Style/ZeroLengthPredicate` false positives when inspecting `Tempfile`, `StringIO`, and `File::Stat` objects. ([@drenmi][])
* [#6305](https://github.com/rubocop-hq/rubocop/pull/6305): Fix infinite loop for `Layout/EmptyLinesAroundAccessModifier` and `Layout/EmptyLinesAroundAccessModifier` when specifying a superclass that breaks the line. ([@koic][])
* [#6007](https://github.com/rubocop-hq/rubocop/pull/6007): Fix false positive in `Style/IfUnlessModifier` when using named capture. ([@drenmi][])
* [#6311](https://github.com/rubocop-hq/rubocop/pull/6311): Prevent `Style/Semicolon` from breaking on single line if-then-else in assignment. ([@drenmi][])
* [#6315](https://github.com/rubocop-hq/rubocop/pull/6315): Fix an error for `Rails/HasManyOrHasOneDependent` when an Active Record model does not have any relations. ([@koic][])
* [#6316](https://github.com/rubocop-hq/rubocop/issues/6316): Fix an auto-correct error for `Style/For` when setting `EnforcedStyle: each` with range provided to the `for` loop without a `do` keyword or semicolon and without enclosing parenthesis. ([@lukasz-wojcik][])
* [#6326](https://github.com/rubocop-hq/rubocop/issues/6326): Fix an alignment source for `Layout/RescueEnsureAlignment` when using inline access modifier. ([@andrew-aladev][])

### Changes

* [#6286](https://github.com/rubocop-hq/rubocop/pull/6286): Allow exclusion of certain methods for `Metrics/MethodLength`. ([@akanoi][])

## 0.59.1 (2018-09-15)

### Bug fixes

* [#6267](https://github.com/rubocop-hq/rubocop/pull/6267): Fix undefined method 'method_name' for `Rails/FindEach`. ([@Knack][])
* [#6278](https://github.com/rubocop-hq/rubocop/pull/6278): Fix false positive for `Naming/FileName` when investigating gemspecs. ([@kddeisz][])
* [#6256](https://github.com/rubocop-hq/rubocop/pull/6256): Fix false positive for `Naming/FileName` when investigating dotfiles. ([@sinsoku][])
* [#6242](https://github.com/rubocop-hq/rubocop/pull/6242): Fix `Style/EmptyCaseCondition` auto-correction removes comment between `case` and first `when`. ([@koic][])
* [#6261](https://github.com/rubocop-hq/rubocop/pull/6261): Fix undefined method error for `Style/RedundantBegin` when calling `super` with a block. ([@eitoball][])
* [#6263](https://github.com/rubocop-hq/rubocop/issues/6263): Fix an error `Layout/EmptyLineAfterGuardClause` when guard clause is after heredoc including string interpolation. ([@koic][])
* [#6281](https://github.com/rubocop-hq/rubocop/pull/6281): Fix false negative in `Style/MultilineMethodSignature`. ([@drenmi][])
* [#6264](https://github.com/rubocop-hq/rubocop/issues/6264): Fix an incorrect autocorrect for `Layout/EmptyLineAfterGuardClause` cop when `if` condition is after heredoc. ([@koic][])

### Changes

* [#6272](https://github.com/rubocop-hq/rubocop/pull/6272): Make `Lint/UnreachableCode` detect `exit`, `exit!` and `abort`. ([@hoshinotsuyoshi][])
* [#6295](https://github.com/rubocop-hq/rubocop/pull/6295): Exclude `#===` from `Naming/BinaryOperatorParameterName`. ([@zverok][])
* Add `+` to allowed file names of `Naming/FileName`. ([@yensaki][])
* [#5303](https://github.com/rubocop-hq/rubocop/issues/5303): Extract `PercentLiteralCorrector` class from `PercentLiteral` mixin. ([@ryanhageman][])

## 0.59.0 (2018-09-09)

### New features

* [#6109](https://github.com/rubocop-hq/rubocop/pull/6109): Add new `Bundler/GemComment` cop. ([@sunny][])
* [#6148](https://github.com/rubocop-hq/rubocop/pull/6148): Add `IgnoredMethods` option to `Style/NumericPredicate` cop. ([@AlexWayfer][])
* [#6174](https://github.com/rubocop-hq/rubocop/pull/6174): Add `--display-only-fail-level-offenses` to only output offenses at or above the fail level. ([@robotdana][])
* Add autocorrect to `Style/For`. ([@rrosenblum][])
* [#6173](https://github.com/rubocop-hq/rubocop/pull/6173): Add `AllowImplicitReturn` option to `Rails/SaveBang` cop. ([@robotdana][])
* [#6218](https://github.com/rubocop-hq/rubocop/pull/6218): Add `comparison` style to `Style/NilComparison`. ([@khiav223577][])
* Add new `Style/MultilineMethodSignature` cop. ([@drenmi][])
* [#6234](https://github.com/rubocop-hq/rubocop/pull/6234): Add `Performance/ChainArrayAllocation` cop. ([@schneems][])
* [#6136](https://github.com/rubocop-hq/rubocop/pull/6136): Add remote url in remote url download error message. ([@ShockwaveNN][])
* [#5659](https://github.com/rubocop-hq/rubocop/issues/5659): Make `Layout/EmptyLinesAroundClassBody` aware of specifying a superclass that breaks the line. ([@koic][])

### Bug fixes

* [#6107](https://github.com/rubocop-hq/rubocop/pull/6107): Fix indentation of multiline postfix conditionals. ([@jaredbeck][])
* [#6140](https://github.com/rubocop-hq/rubocop/pull/6140): Fix `Style/DateTime` not detecting `#to_datetime`. It can be configured to allow this. ([@bdewater][])
* [#6132](https://github.com/rubocop-hq/rubocop/issues/6132): Fix a false negative for `Naming/FileName` when `Include` of `AllCops` is the default setting. ([@koic][])
* [#4115](https://github.com/rubocop-hq/rubocop/issues/4115): Fix false positive for unary operations in `Layout/MultilineOperationIndentation`. ([@jonas054][])
* [#6127](https://github.com/rubocop-hq/rubocop/issues/6127): Fix an error for `Layout/ClosingParenthesisIndentation` when method arguments are empty with newlines. ([@tatsuyafw][])
* [#6152](https://github.com/rubocop-hq/rubocop/pull/6152): Fix a false negative for `Layout/AccessModifierIndentation` when using access modifiers with arguments within nested classes. ([@gmalette][])
* [#6124](https://github.com/rubocop-hq/rubocop/issues/6124): Fix `Style/IfUnlessModifier` cop for disabled `Layout/Tab` cop when there is no `IndentationWidth` config. ([@AlexWayfer][])
* [#6133](https://github.com/rubocop-hq/rubocop/pull/6133): Fix `AllowURI` option of `Metrics/LineLength` cop for files with tabs indentation. ([@AlexWayfer][])
* [#6164](https://github.com/rubocop-hq/rubocop/issues/6164): Fix incorrect autocorrect for `Style/UnneededCondition` when using operator method higher precedence than `||`. ([@koic][])
* [#6138](https://github.com/rubocop-hq/rubocop/issues/6138): Fix a false positive for assigning a block local variable in `Lint/ShadowedArgument`. ([@jonas054][])
* [#6022](https://github.com/rubocop-hq/rubocop/issues/6022): Fix `Layout/MultilineHashBraceLayout` and `Layout/MultilineArrayBraceLayout` auto-correct syntax error when there is a comment on the last element. ([@bacchir][])
* [#6175](https://github.com/rubocop-hq/rubocop/issues/6175): Fix `Style/BracesAroundHashParameters` auto-correct syntax error when there is a trailing comma. ([@bacchir][])
* [#6192](https://github.com/rubocop-hq/rubocop/issues/6192): Make `Style/RedundantBegin` aware of stabby lambdas. ([@drenmi][])
* [#6208](https://github.com/rubocop-hq/rubocop/pull/6208): Ignore assignment methods in `Naming/PredicateName`. ([@sunny][])
* [#6196](https://github.com/rubocop-hq/rubocop/issues/6196): Fix incorrect autocorrect for `Style/EmptyCaseCondition` when using `return` in `when` clause and assigning the return value of `case`. ([@koic][])
* [#6142](https://github.com/rubocop-hq/rubocop/issues/6142): Ignore keyword arguments in `Rails/Delegate`. ([@sunny][])
* [#6240](https://github.com/rubocop-hq/rubocop/issues/6240): Fix an auto-correct error for `Style/WordArray` when setting `EnforcedStyle: brackets` and using string interpolation in `%W` literal. ([@koic][])
* [#6202](https://github.com/rubocop-hq/rubocop/issues/6202): Fix infinite loop when auto-correcting `Lint/RescueEnsureAlignment` when `end` is misaligned. The alignment and message are now based on the beginning position rather than the `end` position. ([@rrosenblum][])
* [#6199](https://github.com/rubocop-hq/rubocop/issues/6199): Don't recommend `Date` usage in `Style/DateTime`. ([@deivid-rodriguez][])

### Changes

* [#6161](https://github.com/rubocop-hq/rubocop/pull/6161): Add scope methods to `Rails/FindEach` cop. Makes the cop also check for the following scopes: `eager_load`, `includes`, `joins`, `left_joins`, `left_outer_joins`, `preload`, `references`, and `unscoped`. ([@repinel][])
* [#6137](https://github.com/rubocop-hq/rubocop/pull/6137): Allow `db` to allowed names of `Naming/UncommunicativeMethodParamName` cop in default config. ([@mkenyon][])
* Update the highlighting of `Lint/DuplicateMethods` to include the method name. ([@rrosenblum][])
* [#6057](https://github.com/rubocop-hq/rubocop/issues/6057): Return 0 when running `rubocop --auto-gen-conf` if the todo file is successfully created even if there are offenses. ([@MagedMilad][])
* [#4301](https://github.com/rubocop-hq/rubocop/issues/4301): Turn off autocorrect for `Rails/RelativeDateConstant` by default. ([@koic][])
* [#4832](https://github.com/rubocop-hq/rubocop/issues/4832): Change the path pattern (`*`) to match the hidden file. ([@koic][])
* `Style/For` now highlights the entire statement rather than just the keyword. ([@rrosenblum][])
* Disable `Performance/CaseWhenSplat` and its auto-correction by default. ([@rrosenblum][])
* [#6235](https://github.com/rubocop-hq/rubocop/pull/6235): Enable `Layout/EmptyLineAfterGuardClause` cop by default. ([@koic][])
* [#6199](https://github.com/rubocop-hq/rubocop/pull/6199): `Style/DateTime` has been moved to disabled by default. ([@deivid-rodriguez][])

## 0.58.2 (2018-07-23)

### New features

* [#6105](https://github.com/rubocop-hq/rubocop/issues/6105): Support `{a,b}` file name globs in `Exclude` and `Include` config. ([@mikeyhew][])

### Bug fixes

* [#6103](https://github.com/rubocop-hq/rubocop/pull/6103): Fix a false positive for `Layout/IndentationWidth` when multiple modifiers are used in a block and a method call is made at end of the block. ([@koic][])
* [#6084](https://github.com/rubocop-hq/rubocop/issues/6084): Fix `Naming/MemoizedInstanceVariableName` cop to allow methods to have leading underscores. ([@kenman345][])
* [#6098](https://github.com/rubocop-hq/rubocop/issues/6098): Fix an error for `Layout/ClassStructure` when there is a comment in the macro method to be auto-correct. ([@koic][])
* [#6115](https://github.com/rubocop-hq/rubocop/issues/6115): Fix a false positive for `Lint/OrderedMagicComments` when using `{ encoding: Encoding::SJIS }` hash object after `frozen_string_literal` magic comment. ([@koic][])

### Changes

* [#6116](https://github.com/rubocop-hq/rubocop/pull/6116): Add `ip` to allowed names of `Naming/UncommunicativeMethodParamName` cop in default config. ([@nijikon][])

## 0.58.1 (2018-07-10)

### Bug fixes

* [#6071](https://github.com/rubocop-hq/rubocop/issues/6071): Fix auto-correct `Style/MethodCallWithArgsParentheses` when arguments are method calls. ([@maxh][])
* Fix `Style/RedundantParentheses` with hash literal as first argument to `super`. ([@maxh][])
* [#6086](https://github.com/rubocop-hq/rubocop/issues/6086): Fix an error for `Gemspec/OrderedDependencies` when using method call to gem names in gemspec. ([@koic][])
* [#6089](https://github.com/rubocop-hq/rubocop/issues/6089): Make `Rails/BulkChangeTable` aware of variable table name. ([@wata727][])
* [#6088](https://github.com/rubocop-hq/rubocop/issues/6088): Fix an error for `Layout/MultilineAssignmentLayout` cop when using multi-line block defines on separate lines. ([@koic][])
* [#6092](https://github.com/rubocop-hq/rubocop/issues/6092): Don't use the broken parser 2.5.1.1 version. ([@bbatsov][])

## 0.58.0 (2018-07-07)

### New features

* [#5973](https://github.com/rubocop-hq/rubocop/issues/5973): Add new `Style/IpAddresses` cop. ([@dvandersluis][])
* [#5843](https://github.com/rubocop-hq/rubocop/issues/5843): Add configuration options to `Naming/MemoizedInstanceVariableName` cop to allow leading underscores. ([@leklund][])
* [#5843](https://github.com/rubocop-hq/rubocop/issues/5843): Add `EnforcedStyleForLeadingUnderscores` to `Naming/MemoizedInstanceVariableName` cop to allow leading underscores. ([@leklund][])
* `Performance/Sample` will now register an offense when using `shuffle` followed by `at` or `slice`. ([@rrosenblum][])

### Bug fixes

* [#5987](https://github.com/rubocop-hq/rubocop/issues/5987): Suppress errors when using ERB template in Rails/BulkChangeTable. ([@wata727][])
* [#4878](https://github.com/rubocop-hq/rubocop/issues/4878): Fix false positive in `Layout/IndentationWidth` when multiple modifiers and def are on the same line. ([@tatsuyafw][])
* [#5966](https://github.com/rubocop-hq/rubocop/issues/5966): Fix a false positive for `Layout/ClosingHeredocIndentation` when heredoc content is outdented compared to the closing. ([@koic][])
* Fix auto-correct support check for custom cops on --auto-gen-config. ([@r7kamura][])
* Fix exception that occurs when auto-correcting a modifier if statement in `Style/UnneededCondition`. ([@rrosenblum][])
* [#6025](https://github.com/rubocop-hq/rubocop/pull/6025): Fix an incorrect auto-correct for `Lint/UnneededCondition` when using if_branch in `else` branch. ([@koic][])
* [#6029](https://github.com/rubocop-hq/rubocop/issues/6029): Fix a false positive for `Lint/ShadowedArgument` when reassigning to splat variable. ([@koic][])
* [#6035](https://github.com/rubocop-hq/rubocop/issues/6035): Fix error on autocorrection when `Layout/LeadingBlankLines` is the first cop to act. ([@Vasfed][])
* [#6036](https://github.com/rubocop-hq/rubocop/issues/6036): Make `Rails/BulkChangeTable` aware of string table name. ([@wata727][])
* [#5467](https://github.com/rubocop-hq/rubocop/issues/5467): Fix a false negative for `Style/MultipleComparison` when multiple comparison is not part of a conditional. ([@koic][])
* [#6042](https://github.com/rubocop-hq/rubocop/pull/6042): Fix `Lint/RedundantWithObject` error on missing parameter to `each_with_object`. ([@Vasfed][])
* [#6056](https://github.com/rubocop-hq/rubocop/pull/6056): Support string timestamps in `Rails/CreateTableWithTimestamps` cop. ([@drn][])
* [#6052](https://github.com/rubocop-hq/rubocop/issues/6052): Fix a false positive for `Style/SymbolProc` when using  block with adding a comma after the sole argument. ([@koic][])
* [#2743](https://github.com/rubocop-hq/rubocop/issues/2743): Support `<<` as a kind of assignment operator in `Layout/EndAlignment`. ([@jonas054][])
* [#6067](https://github.com/rubocop-hq/rubocop/issues/6067): Prevent auto-correct error for `Performance/InefficientHashSearch` when a method by itself and `include?` method are method chaining. ([@koic][])

### Changes

* [#6006](https://github.com/rubocop-hq/rubocop/pull/6006): Remove `rake repl` task. ([@koic][])
* [#5990](https://github.com/rubocop-hq/rubocop/pull/5990): Drop support for MRI 2.1. ([@drenmi][])
* [#3299](https://github.com/rubocop-hq/rubocop/issues/3299): `Lint/UselessAccessModifier` now warns when `private_class_method` is used without arguments. ([@Darhazer][])
* [#6026](https://github.com/rubocop-hq/rubocop/pull/6026): Exclude `refine` by default from `Metrics/BlockLength` cop. ([@kddeisz][])
* [#4882](https://github.com/rubocop-hq/rubocop/issues/4882): Use `IndentationWidth` of `Layout/Tab` for other cops. ([@AlexWayfer][])

## 0.57.2 (2018-06-12)

### Bug fixes

* [#5968](https://github.com/rubocop-hq/rubocop/issues/5968): Prevent `Layout/ClosingHeredocIndentation` from raising an error on `<<` heredocs. ([@dvandersluis][])
* [#5965](https://github.com/rubocop-hq/rubocop/issues/5965): Prevent `Layout/ClosingHeredocIndentation` from raising an error on heredocs containing only a newline. ([@drenmi][])
* Prevent a crash in `Layout/IndentationConsistency` cop triggered by an empty expression string interpolation. ([@alexander-lazarov][])
* [#5951](https://github.com/rubocop-hq/rubocop/issues/5951): Prevent `Style/MethodCallWithArgsParentheses` from raising an error in certain cases. ([@drenmi][])

## 0.57.1 (2018-06-07)

### Bug fixes

* [#5963](https://github.com/rubocop-hq/rubocop/issues/5963): Allow Performance/ReverseEach to apply to any receiver. ([@dvandersluis][])
* [#5917](https://github.com/rubocop-hq/rubocop/issues/5917): Fix erroneous warning for `inherit_mode` directive. ([@jonas054][])
* [#5380](https://github.com/rubocop-hq/rubocop/issues/5380): Fix false negative in `Layout/IndentationWidth` when an access modifier section has an invalid indentation body. ([@tatsuyafw][])
* [#5909](https://github.com/rubocop-hq/rubocop/pull/5909): Even when a module has no public methods, `Layout/IndentationConsistency` should still register an offense for private methods. ([@jaredbeck][])
* [#5958](https://github.com/rubocop-hq/rubocop/issues/5958): Handle empty method body in `Rails/BulkChangeTable`. ([@wata727][])
* [#5954](https://github.com/rubocop-hq/rubocop/issues/5954): Make `Style/UnneededCondition` cop accepts a case of condition and `if_branch` are same when using `elsif` branch. ([@koic][])

## 0.57.0 (2018-06-06)

### New features

* [#5881](https://github.com/rubocop-hq/rubocop/pull/5881): Add new `Rails/BulkChangeTable` cop. ([@wata727][])
* [#5444](https://github.com/rubocop-hq/rubocop/pull/5444): Add new `Style/AccessModifierDeclarations` cop. ([@brandonweiss][])
* [#5803](https://github.com/rubocop-hq/rubocop/issues/5803): Add new `Style/UnneededCondition` cop. ([@balbesina][])
* [#5406](https://github.com/rubocop-hq/rubocop/issues/5406): Add new `Layout/ClosingHeredocIndentation` cop. ([@siegfault][])
* [#5823](https://github.com/rubocop-hq/rubocop/issues/5823): Add new `slashes` style to `Rails/FilePath` since Ruby accepts forward slashes even on Windows. ([@sunny][])
* New cop `Layout/LeadingBlankLines` checks for empty lines at the beginning of a file. ([@rrosenblum][])

### Bug fixes

* [#5897](https://github.com/rubocop-hq/rubocop/issues/5897): Fix `Style/SymbolArray` and `Style/WordArray` not working on arrays of size 1. ([@TikiTDO][])
* [#5894](https://github.com/rubocop-hq/rubocop/pull/5894): Fix `Rails/AssertNot` to allow it to have failure message. ([@koic][])
* [#5888](https://github.com/rubocop-hq/rubocop/issues/5888): Do not register an offense for `headers` or `env` keyword arguments in `Rails/HttpPositionalArguments`. ([@rrosenblum][])
* Fix the indentation of autocorrected closing squiggly heredocs. ([@garettarrowood][])
* [#5908](https://github.com/rubocop-hq/rubocop/pull/5908): Fix `Style/BracesAroundHashParameters` auto-correct going past the end of the file when the closing curly brace is on the last line of a file. ([@EiNSTeiN-][])
* Fix a bug where `Style/FrozenStringLiteralComment` would be added to the second line if the first line is empty. ([@rrosenblum][])
* [#5914](https://github.com/rubocop-hq/rubocop/issues/5914): Make `Layout/SpaceInsideReferenceBrackets` aware of `no_space` when using nested reference brackets. ([@koic][])
* [#5799](https://github.com/rubocop-hq/rubocop/issues/5799): Fix false positive in `Style/MixinGrouping` when method named `include` accepts block. ([@Darhazer][])

### Changes

* [#5937](https://github.com/rubocop-hq/rubocop/pull/5937): Add new `--fix-layout/-x` command line alias. ([@scottmatthewman][])
* [#5887](https://github.com/rubocop-hq/rubocop/issues/5887): Remove `Lint/SplatKeywordArguments` cop. ([@koic][])
* [#5761](https://github.com/rubocop-hq/rubocop/pull/5761): Add `httpdate` to accepted `Rails/TimeZone` methods. ([@cupakromer][])
* [#5899](https://github.com/rubocop-hq/rubocop/pull/5899): Add `xmlschema` to accepted `Rails/TimeZone` methods. ([@koic][])
* [#5906](https://github.com/rubocop-hq/rubocop/pull/5906): Move REPL command from `rake repl` task to `bin/console` command. ([@koic][])
* [#5917](https://github.com/rubocop-hq/rubocop/issues/5917): Let `inherit_mode` work for default configuration too. ([@jonas054][])
* [#5929](https://github.com/rubocop-hq/rubocop/pull/5929): Stop including string extensions from `unicode/display_width`. ([@nroman-stripe][])

## 0.56.0 (2018-05-14)

### New features

* [#5848](https://github.com/rubocop-hq/rubocop/pull/5848): Add new `Performance/InefficientHashSearch` cop. ([@JacobEvelyn][])
* [#5801](https://github.com/rubocop-hq/rubocop/pull/5801): Add new `Rails/RefuteMethods` cop. ([@koic][])
* [#5805](https://github.com/rubocop-hq/rubocop/pull/5805): Add new `Rails/AssertNot` cop. ([@composerinteralia][])
* [#4136](https://github.com/rubocop-hq/rubocop/issues/4136): Allow more robust `Layout/ClosingParenthesisIndentation` detection including method chaining. ([@jfelchner][])
* [#5699](https://github.com/rubocop-hq/rubocop/pull/5699): Add `consistent_relative_to_receiver` style option to `Layout/FirstParameterIndentation`. ([@jfelchner][])
* [#5821](https://github.com/rubocop-hq/rubocop/pull/5821): Support `AR::Migration#up_only` for `Rails/ReversibleMigration` cop. ([@koic][])
* [#5800](https://github.com/rubocop-hq/rubocop/issues/5800): Don't show a stracktrace for invalid command-line params. ([@shanecav84][])
* [#5845](https://github.com/rubocop-hq/rubocop/pull/5845): Add new `Lint/ErbNewArguments` cop. ([@koic][])
* [#5871](https://github.com/rubocop-hq/rubocop/pull/5871): Add new `Lint/SplatKeywordArguments` cop. ([@koic][])
* [#4247](https://github.com/rubocop-hq/rubocop/issues/4247): Remove hard-coded file patterns and use only `Include`, `Exclude` and the new `RubyInterpreters` parameters for file selection. ([@jonas054][])

### Bug fixes

* Fix bug in `Style/EmptyMethod` which concatenated the method name and first argument if no method def parentheses are used. ([@thomasbrus][])
* [#5819](https://github.com/rubocop-hq/rubocop/issues/5819): Fix `Rails/SaveBang` when using negated if. ([@Edouard-chin][])
* [#5286](https://github.com/rubocop-hq/rubocop/issues/5286): Fix `Lint/SafeNavigationChain` not detecting chained operators after block. ([@Darhazer][])
* Fix bug where `Lint/SafeNavigationConsistency` registers multiple offenses for the same method call. ([@rrosenblum][])
* [#5713](https://github.com/rubocop-hq/rubocop/issues/5713): Fix `Style/CommentAnnotation` reporting only the first of multiple consecutive offending lines. ([@svendittmer][])
* [#5791](https://github.com/rubocop-hq/rubocop/issues/5791): Fix exception in `Lint/SafeNavigationConsistency` when there is code around the condition. ([@rrosenblum][])
* [#5784](https://github.com/rubocop-hq/rubocop/issues/5784): Fix a false positive for `Rails/HasManyOrHasOneDependent` when using nested `with_options`. ([@koic][])
* [#4666](https://github.com/rubocop-hq/rubocop/issues/4666): `--stdin` always treats input as Ruby source irregardless of filename. ([@PointlessOne][])
* Fix auto-correction for `Style/MethodCallWithArgsParentheses` adding extra parentheses if the method argument was already parenthesized. ([@dvandersluis][])
* [#5668](https://github.com/rubocop-hq/rubocop/issues/5668): Fix an issue where files with unknown extensions, listed in `AllCops/Include` were not inspected when passing the file name as an option. ([@drenmi][])
* [#5809](https://github.com/rubocop-hq/rubocop/issues/5809): Fix exception `Lint/PercentStringArray` and `Lint/PercentSymbolArray` when the inspected file is binary encoded. ([@akhramov][])
* [#5840](https://github.com/rubocop-hq/rubocop/issues/5840): Do not register an offense for methods that `nil` responds to in `Lint/SafeNavigationConsistency`. ([@rrosenblum][])
* [#5862](https://github.com/rubocop-hq/rubocop/issues/5862): Fix an incorrect auto-correct for `Lint/LiteralInInterpolation` if contains numbers. ([@koic][])
* [#5868](https://github.com/rubocop-hq/rubocop/pull/5868): Fix `Rails/CreateTableWithTimestamps` when using hash options. ([@wata727][])
* [#5708](https://github.com/rubocop-hq/rubocop/issues/5708): Fix exception in `Lint/UnneededCopEnableDirective` for instruction '# rubocop:enable **all**'. ([@balbesina][])
* Fix auto-correction of `Rails/HttpPositionalArgumnets` to use `session` instead of `header`. ([@rrosenblum][])

### Changes

* Split `Style/MethodMissing` into two cops, `Style/MethodMissingSuper` and `Style/MissingRespondToMissing`. ([@rrosenblum][])
* [#5757](https://github.com/rubocop-hq/rubocop/issues/5757): Add `AllowInMultilineConditions` option to `Style/ParenthesesAroundCondition` cop. ([@Darhazer][])
* [#5806](https://github.com/rubocop-hq/rubocop/issues/5806): Fix `Layout/SpaceInsideReferenceBrackets` when assigning a reference bracket to a reference bracket. ([@joshuapinter][])
* [#5082](https://github.com/rubocop-hq/rubocop/issues/5082): Allow caching together with `--auto-correct`. ([@jonas054][])
* Add `try!` to the list of whitelisted methods for `Lint/SafeNavigationChain` and `Style/SafeNavigation`. ([@rrosenblum][])
* [#5886](https://github.com/rubocop-hq/rubocop/pull/5886): Move `Style/EmptyLineAfterGuardClause` cop to `Layout` department. ([@koic][])

## 0.55.0 (2018-04-16)

### New features

* [#5753](https://github.com/rubocop-hq/rubocop/pull/5753): Add new `Performance/UnneededSort` cop. ([@parkerfinch][])
* Add new `Lint/SafeNavigationConsistency` cop. ([@rrosenblum][])

### Bug fixes

* [#5759](https://github.com/rubocop-hq/rubocop/pull/5759): Fix `Performance/RegexpMatch` cop not correcting negated match operator. ([@bdewater][])
* [#5726](https://github.com/rubocop-hq/rubocop/issues/5726): Fix false positive for `:class_name` option in Rails/InverseOf cop. ([@bdewater][])
* [#5686](https://github.com/rubocop-hq/rubocop/issues/5686): Fix a regression for `Style/SymbolArray` and `Style/WordArray` for multiline Arrays. ([@istateside][])
* [#5730](https://github.com/rubocop-hq/rubocop/pull/5730): Stop `Rails/InverseOf` cop allowing `inverse_of: nil` to opt-out. ([@bdewater][])
* [#5561](https://github.com/rubocop-hq/rubocop/issues/5561): Fix `Lint/ShadowedArgument` false positive with shorthand assignments. ([@akhramov][])
* [#5403](https://github.com/rubocop-hq/rubocop/issues/5403): Fix `Naming/HeredocDelimiterNaming` blacklist patterns. ([@mcfisch][])
* [#4298](https://github.com/rubocop-hq/rubocop/issues/4298): Fix auto-correction of `Performance/RegexpMatch` to produce code that safe guards against the receiver being `nil`. ([@rrosenblum][])
* [#5738](https://github.com/rubocop-hq/rubocop/issues/5738): Make `Rails/HttpStatus` ignoring hash order to fix false negative. ([@pocke][])
* [#5720](https://github.com/rubocop-hq/rubocop/pull/5720): Fix false positive for `Style/EmptyLineAfterGuardClause` when guard clause is after heredoc. ([@koic][])
* [#5760](https://github.com/rubocop-hq/rubocop/pull/5760): Fix incorrect offense location for `Style/EmptyLineAfterGuardClause` when guard clause is after heredoc argument. ([@koic][])
* [#5764](https://github.com/rubocop-hq/rubocop/pull/5764): Fix `Style/Unpackfirst` false positive of `unpack('h*').take(1)`. ([@parkerfinch][])
* [#5766](https://github.com/rubocop-hq/rubocop/issues/5766): Update `Style/FrozenStringLiteralComment` auto-correction to insert a new line between the comment and the code. ([@rrosenblum][])
* [#5551](https://github.com/rubocop-hq/rubocop/issues/5551): Fix `Lint/Void` not detecting void context in blocks with single expression. ([@Darhazer][])

### Changes

* [#5752](https://github.com/rubocop-hq/rubocop/pull/5752): Add `String#delete_{prefix,suffix}` to Lint/Void cop. ([@bdewater][])
* [#5734](https://github.com/rubocop-hq/rubocop/pull/5734): Add `by`, `on`, `in` and `at` to allowed names of `Naming/UncommunicativeMethodParamName` cop in default config. ([@AlexWayfer][])
* [#5666](https://github.com/rubocop-hq/rubocop/issues/5666): Add spaces as an `EnforcedStyle` option to `Layout/SpaceInsideParens`, allowing you to enforce spaces inside of parentheses. ([@joshuapinter][])
* [#4257](https://github.com/rubocop-hq/rubocop/issues/4257): Allow specifying module name in `Metrics/BlockLength`'s `ExcludedMethods` configuration option. ([@akhramov][])
* [#4753](https://github.com/rubocop-hq/rubocop/issues/4753): Add `IgnoredMethods` option to `Style/MethodCallWithoutArgsParentheses` cop. ([@Darhazer][])
* [#4517](https://github.com/rubocop-hq/rubocop/issues/4517): Add option to allow trailing whitespaces inside heredoc strings. ([@Darhazer][])
* [#5652](https://github.com/rubocop-hq/rubocop/issues/5652): Make `Style/OptionHash` aware of implicit parameter passing to super. ([@Wei-LiangChew][])
* [#5451](https://github.com/rubocop-hq/rubocop/issues/5451): When using --auto-gen-config, do not output offenses unless the --output-offenses flag is also passed. ([@drewpterry][])

## 0.54.0 (2018-03-21)

### New features

* [#5597](https://github.com/rubocop-hq/rubocop/pull/5597): Add new `Rails/HttpStatus` cop. ([@anthony-robin][])
* [#5643](https://github.com/rubocop-hq/rubocop/pull/5643): Add new `Style/UnpackFirst` cop. ([@bdewater][])

### Bug fixes

* [#5744](https://github.com/rubocop-hq/rubocop/pull/5744): Teach `Performance/StartWith` and `EndWith` cops to look for `Regexp#match?`. ([@bdewater][])
* [#5683](https://github.com/rubocop-hq/rubocop/issues/5683): Fix message for `Naming/UncommunicativeXParamName` cops. ([@jlfaber][])
* [#5680](https://github.com/rubocop-hq/rubocop/issues/5680): Fix `Layout/ElseAlignment` for `rescue/else/ensure` inside `do/end` blocks. ([@YukiJikumaru][])
* [#5642](https://github.com/rubocop-hq/rubocop/pull/5642): Fix `Style/Documentation` `:nodoc:` for compact-style nested modules/classes. ([@ojab][])
* [#5648](https://github.com/rubocop-hq/rubocop/issues/5648): Suggest valid memoized instance variable for predicate method. ([@satyap][])
* [#5670](https://github.com/rubocop-hq/rubocop/issues/5670): Suggest valid memoized instance variable for bang method. ([@pocke][])
* [#5623](https://github.com/rubocop-hq/rubocop/pull/5623): Fix `Bundler/OrderedGems` when a group includes duplicate gems. ([@colorbox][])
* [#5633](https://github.com/rubocop-hq/rubocop/pull/5633): Fix broken `--fail-fast`. ([@mmyoji][])
* [#5630](https://github.com/rubocop-hq/rubocop/issues/5630): Fix false positive for `Style/FormatStringToken` when using placeholder arguments in `format` method. ([@koic][])
* [#5651](https://github.com/rubocop-hq/rubocop/pull/5651): Fix NoMethodError when specified config file that does not exist. ([@onk][])
* [#5647](https://github.com/rubocop-hq/rubocop/pull/5647): Fix encoding method of RuboCop::MagicComment::SimpleComment. ([@htwroclau][])
* [#5619](https://github.com/rubocop-hq/rubocop/issues/5619): Do not register an offense in `Style/InverseMethods` when comparing constants with `<`, `>`, `<=`, or `>=`. If the code is being used to determine class hierarchy, the correction might not be accurate. ([@rrosenblum][])
* [#5641](https://github.com/rubocop-hq/rubocop/issues/5641): Disable `Style/TrivialAccessors` auto-correction for `def` with `private`. ([@pocke][])
* Fix bug where `Style/SafeNavigation` does not auto-correct all chained methods resulting in a `Lint/SafeNavigationChain` offense. ([@rrosenblum][])
* [#5436](https://github.com/rubocop-hq/rubocop/issues/5436): Allow empty kwrest args in `UncommunicativeName` cops. ([@pocke][])
* [#5674](https://github.com/rubocop-hq/rubocop/issues/5674): Fix auto-correction of `Layout/EmptyComment` when the empty comment appears on the same line as code. ([@rrosenblum][])
* [#5679](https://github.com/rubocop-hq/rubocop/pull/5679): Fix a false positive for `Style/EmptyLineAfterGuardClause` when guard clause is before `rescue` or `ensure`. ([@koic][])
* [#5694](https://github.com/rubocop-hq/rubocop/issues/5694): Match Rails versions with multiple digits when reading the TargetRailsVersion from the bundler lock files. ([@roberts1000][])
* [#5700](https://github.com/rubocop-hq/rubocop/pull/5700): Fix a false positive for `Style/EmptyLineAfterGuardClause` when guard clause is before `else`. ([@koic][])
* Fix false positive in `Naming/ConstantName` when using conditional assignment. ([@drenmi][])

### Changes

* [#5626](https://github.com/rubocop-hq/rubocop/pull/5626): Change `Naming/UncommunicativeMethodParamName` add `to` to allowed names in default config. ([@unused][])
* [#5640](https://github.com/rubocop-hq/rubocop/issues/5640): Warn about user configuration overriding other user configuration only with `--debug`. ([@jonas054][])
* [#5637](https://github.com/rubocop-hq/rubocop/issues/5637): Fix error for `Layout/SpaceInsideArrayLiteralBrackets` when contains an array literal as an argument after a heredoc is started. ([@koic][])
* [#5610](https://github.com/rubocop-hq/rubocop/issues/5610): Use `gems.locked` or `Gemfile.lock` to determine the best `TargetRubyVersion` when it is not specified in the config. ([@roberts1000][])
* [#5390](https://github.com/rubocop-hq/rubocop/issues/5390): Allow exceptions to `Style/InlineComment` for inline comments which enable or disable rubocop cops. ([@jfelchner][])
* Add progress bar to offenses formatter. ([@drewpterry][])
* [#5498](https://github.com/rubocop-hq/rubocop/issues/5498): Correct `IndentHeredoc` message for Ruby 2.3 when using `<<~` operator with invalid indentation. ([@hamada14][])

## 0.53.0 (2018-03-05)

### New features

* [#3666](https://github.com/rubocop-hq/rubocop/issues/3666): Add new `Naming/UncommunicativeBlockParamName` cop. ([@garettarrowood][])
* [#3666](https://github.com/rubocop-hq/rubocop/issues/3666): Add new `Naming/UncommunicativeMethodParamName` cop. ([@garettarrowood][])
* [#5356](https://github.com/rubocop-hq/rubocop/issues/5356): Add new `Lint/UnneededCopEnableDirective` cop. ([@garettarrowood][])
* [#5248](https://github.com/rubocop-hq/rubocop/pull/5248): Add new `Lint/BigDecimalNew` cop. ([@koic][])
* Add new `Style/TrailingBodyOnClass` cop. ([@garettarrowood][])
* Add new `Style/TrailingBodyOnModule` cop. ([@garettarrowood][])
* [#3394](https://github.com/rubocop-hq/rubocop/issues/3394): Add new `Style/TrailingCommaInArrayLiteral` cop. ([@garettarrowood][])
* [#3394](https://github.com/rubocop-hq/rubocop/issues/3394): Add new `Style/TrailingCommaInHashLiteral` cop. ([@garettarrowood][])
* [#5319](https://github.com/rubocop-hq/rubocop/pull/5319): Add new `Security/Open` cop. ([@mame][])
* Add `EnforcedStyleForEmptyBrackets` configuration to `Layout/SpaceInsideReferenceBrackets`.([@garettarrowood][])
* [#5050](https://github.com/rubocop-hq/rubocop/issues/5050): Add auto-correction to `Style/ModuleFunction`. ([@garettarrowood][])
* [#5358](https://github.com/rubocop-hq/rubocop/pull/5358):  `--no-auto-gen-timestamp` CLI option suppresses the inclusion of the date and time it was generated in auto-generated config. ([@dominicsayers][])
* [#4274](https://github.com/rubocop-hq/rubocop/issues/4274): Add new `Layout/EmptyComment` cop. ([@koic][])
* [#4477](https://github.com/rubocop-hq/rubocop/issues/4477): Add new configuration directive: `inherit_mode` for merging arrays. ([@leklund][])
* [#5532](https://github.com/rubocop-hq/rubocop/pull/5532): Include `.axlsx` file by default. ([@georf][])
* [#5490](https://github.com/rubocop-hq/rubocop/issues/5490): Add new `Lint/OrderedMagicComments` cop. ([@koic][])
* [#4008](https://github.com/rubocop-hq/rubocop/issues/4008): Add new `Style/ExpandPathArguments` cop. ([@koic][])
* [#4812](https://github.com/rubocop-hq/rubocop/issues/4812): Add `beginning_only` and `ending_only` style options to `Layout/EmptyLinesAroundClassBody` cop. ([@jmks][])
* [#5591](https://github.com/rubocop-hq/rubocop/pull/5591): Include `.arb` file by default. ([@deivid-rodriguez][])
* [#5473](https://github.com/rubocop-hq/rubocop/issues/5473): Use `gems.locked` or `Gemfile.lock` to determine the best `TargetRailsVersion` when it is not specified in the config. ([@roberts1000][])
* Add new `Naming/MemoizedInstanceVariableName` cop. ([@satyap][])
* [#5376](https://github.com/rubocop-hq/rubocop/issues/5376): Add new `Style/EmptyLineAfterGuardClause` cop. ([@unkmas][])
* Add new `Rails/ActiveRecordAliases` cop. ([@elebow][])

### Bug fixes

* [#4105](https://github.com/rubocop-hq/rubocop/issues/4105): Fix `Lint/IndentationWidth` when `Lint/EndAlignment` is configured with `start_of_line`. ([@brandonweiss][])
* [#5453](https://github.com/rubocop-hq/rubocop/issues/5453): Fix erroneous downcase in `Performance/Casecmp` auto-correction. ([@walinga][])
* [#5343](https://github.com/rubocop-hq/rubocop/issues/5343): Fix offense detection in `Style/TrailingMethodEndStatement`. ([@garettarrowood][])
* [#5334](https://github.com/rubocop-hq/rubocop/issues/5334): Fix semicolon removal for `Style/TrailingBodyOnMethodDefinition` autocorrection. ([@garettarrowood][])
* [#5350](https://github.com/rubocop-hq/rubocop/issues/5350): Fix `Metric/LineLength` false offenses for URLs in double quotes. ([@garettarrowood][])
* [#5333](https://github.com/rubocop-hq/rubocop/issues/5333): Fix `Layout/EmptyLinesAroundArguments` false positives for inline access modifiers. ([@garettarrowood][])
* [#5339](https://github.com/rubocop-hq/rubocop/issues/5339): Fix `Layout/EmptyLinesAroundArguments` false positives for multiline heredoc arguments. ([@garettarrowood][])
* [#5383](https://github.com/rubocop-hq/rubocop/issues/5383): Fix `Rails/Presence` false detection of receiver for locally defined `blank?` & `present?` methods. ([@garettarrowood][])
* [#5314](https://github.com/rubocop-hq/rubocop/issues/5314): Fix false positives for `Lint/NestedPercentLiteral` when percent characters are nested. ([@asherkach][])
* [#5357](https://github.com/rubocop-hq/rubocop/issues/5357): Fix `Lint/InterpolationCheck` false positives on escaped interpolations. ([@pocke][])
* [#5409](https://github.com/rubocop-hq/rubocop/issues/5409): Fix multiline indent for `Style/SymbolArray` and `Style/WordArray` autocorrect. ([@flyerhzm][])
* [#5393](https://github.com/rubocop-hq/rubocop/issues/5393): Fix `Rails/Delegate`'s false positive with a method call with arguments. ([@pocke][])
* [#5348](https://github.com/rubocop-hq/rubocop/issues/5348): Fix false positive for `Style/SafeNavigation` when safe guarding more comparison methods. ([@rrosenblum][])
* [#4889](https://github.com/rubocop-hq/rubocop/issues/4889): Auto-correcting `Style/SafeNavigation` will add safe navigation to all methods in a method chain. ([@rrosenblum][])
* [#5287](https://github.com/rubocop-hq/rubocop/issues/5287): Do not register an offense in `Style/SafeNavigation` if there is an unsafe method used in a method chain. ([@rrosenblum][])
* [#5401](https://github.com/rubocop-hq/rubocop/issues/5401): Fix `Style/RedundantReturn` to trigger when begin-end, rescue, and ensure blocks present. ([@asherkach][])
* [#5426](https://github.com/rubocop-hq/rubocop/issues/5426): Make `Rails/InverseOf` accept `inverse_of: nil` to opt-out. ([@wata727][])
* [#5448](https://github.com/rubocop-hq/rubocop/issues/5448): Improve `Rails/LexicallyScopedActionFilter`. ([@wata727][])
* [#3947](https://github.com/rubocop-hq/rubocop/issues/3947): Fix false positive for `Rails/FilePath` when using `Rails.root.join` in string interpolation of argument. ([@koic][])
* [#5479](https://github.com/rubocop-hq/rubocop/issues/5479): Fix false positives for `Rails/Presence` when using with `elsif`. ([@wata727][])
* [#5427](https://github.com/rubocop-hq/rubocop/pull/5427): Fix exception when executing from a different drive on Windows. ([@orgads][])
* [#5429](https://github.com/rubocop-hq/rubocop/issues/5429): Detect tabs other than indentation by `Layout/Tab`. ([@pocke][])
* [#5496](https://github.com/rubocop-hq/rubocop/pull/5496): Fix a false positive of `Style/FormatStringToken` with unrelated `format` call. ([@pocke][])
* [#5503](https://github.com/rubocop-hq/rubocop/issues/5503): Fix `Rails/CreateTableWithTimestamps` false positive when using `to_proc` syntax. ([@wata727][])
* [#5512](https://github.com/rubocop-hq/rubocop/issues/5512): Improve `Lint/Void` to detect `Kernel#tap` as method that ignores the block's value. ([@untitaker][])
* [#5520](https://github.com/rubocop-hq/rubocop/issues/5520): Fix `Style/RedundantException` auto-correction does not keep parenthesization. ([@dpostorivo][])
* [#5524](https://github.com/rubocop-hq/rubocop/issues/5524): Return the instance based on the new type when calls `RuboCop::AST::Node#updated`. ([@wata727][])
* [#5527](https://github.com/rubocop-hq/rubocop/issues/5527): Avoid behavior-changing corrections in `Style/SafeNavigation`. ([@jonas054][])
* [#5539](https://github.com/rubocop-hq/rubocop/pull/5539): Fix compilation error and ruby code generation when passing args to funcall and predicates. ([@Edouard-chin][])
* [#4669](https://github.com/rubocop-hq/rubocop/issues/4669): Use binary file contents for cache key so changing EOL characters invalidates the cache. ([@jonas054][])
* [#3947](https://github.com/rubocop-hq/rubocop/issues/3947): Fix false positive for `Performance::RegexpMatch` when using `MatchData` before guard clause. ([@koic][])
* [#5515](https://github.com/rubocop-hq/rubocop/issues/5515): Fix `Style/EmptyElse` autocorrect for nested if and case statements. ([@asherkach][])
* [#5582](https://github.com/rubocop-hq/rubocop/issues/5582): Fix `end` alignment for variable assignment with line break after `=` in `Layout/EndAlignment`. ([@jonas054][])
* [#5602](https://github.com/rubocop-hq/rubocop/pull/5602): Fix false positive for `Style/ColonMethodCall` when using Java package namespace. ([@koic][])
* [#5603](https://github.com/rubocop-hq/rubocop/pull/5603): Fix falsy offense for `Style/RedundantSelf` with pseudo variables. ([@pocke][])
* [#5547](https://github.com/rubocop-hq/rubocop/issues/5547): Fix auto-correction of of `Layout/BlockEndNewline` when there is top level code outside of a class. ([@rrosenblum][])
* [#5599](https://github.com/rubocop-hq/rubocop/issues/5599): Fix the suggestion being used by `Lint/NumberConversion` to use base 10 with Integer. ([@rrosenblum][])
* [#5534](https://github.com/rubocop-hq/rubocop/issues/5534): Fix `Style/EachWithObject` auto-correction leaves an empty line. ([@flyerhzm][])
* Fix `Layout/EmptyLinesAroundAccessModifier` false-negative when next string after access modifier started with end. ([@unkmas][])

### Changes

* [#5589](https://github.com/rubocop-hq/rubocop/issues/5589): Remove `Performance/HashEachMethods` cop as it no longer provides a performance benefit. ([@urbanautomaton][])
* [#3394](https://github.com/rubocop-hq/rubocop/issues/3394): Remove `Style/TrailingCommmaInLiteral` in favor of two new cops. ([@garettarrowood][])
* Rename `Lint/UnneededDisable` to `Lint/UnneededCopDisableDirective`. ([@garettarrowood][])
* [#5365](https://github.com/rubocop-hq/rubocop/pull/5365): Add `*.gemfile` to Bundler cop target. ([@sue445][])
* [#4477](https://github.com/rubocop-hq/rubocop/issues/4477): Warn when user configuration overrides other user configuration. ([@jonas054][])
* [#5240](https://github.com/rubocop-hq/rubocop/pull/5240): Make `Style/StringHashKeys` to accepts environment variables. ([@pocke][])
* [#5395](https://github.com/rubocop-hq/rubocop/pull/5395): Always exit 2 when specified configuration file does not exist. ([@pocke][])
* [#5402](https://github.com/rubocop-hq/rubocop/pull/5402): Remove undefined `ActiveSupport::TimeZone#strftime` method from defined dangerous methods of `Rails/TimeZone` cop. ([@koic][])
* [#4704](https://github.com/rubocop-hq/rubocop/issues/4704): Move `Lint/EndAlignment`, `Lint/DefEndAlignment`, `Lint/BlockAlignment`, and `Lint/ConditionPosition` to the `Layout` namespace. ([@bquorning][])
* [#5283](https://github.com/rubocop-hq/rubocop/issues/5283): Change file path output by `Formatter::JSONFormatter` from relative path to smart path. ([@koic][])
* `Style/SafeNavigation` will now register an offense for methods that `nil` responds to. ([@rrosenblum][])
* [#5542](https://github.com/rubocop-hq/rubocop/pull/5542): Exclude `.git/` by default. ([@pocke][])
* Tell Read the Docs to build downloadable docs. ([@eostrom][])
* Change `Style/SafeNavigation` to no longer register an offense for method chains exceeding 2 methods. ([@rrosenblum][])
* Remove auto-correction from `Lint/SafeNavigationChain`. ([@rrosenblum][])
* Change the highlighting of `Lint/SafeNavigationChain` to highlight the entire method chain beyond the safe navigation portion. ([@rrosenblum][])

## 0.52.1 (2017-12-27)

### Bug fixes

* [#5241](https://github.com/rubocop-hq/rubocop/issues/5241): Fix an error for `Layout/AlignHash` when using a hash including only a keyword splat. ([@wata727][])
* [#5245](https://github.com/rubocop-hq/rubocop/issues/5245): Make `Style/FormatStringToken` to allow regexp token. ([@pocke][])
* [#5224](https://github.com/rubocop-hq/rubocop/pull/5224): Fix false positives for `Layout/EmptyLinesAroundArguments` operating on blocks. ([@garettarrowood][])
* [#5234](https://github.com/rubocop-hq/rubocop/issues/5234): Fix a false positive for `Rails/HasManyOrHasOneDependent` when using `class_name` option. ([@koic][])
* [#5273](https://github.com/rubocop-hq/rubocop/issues/5273): Fix `Style/EvalWithLocation` reporting bad line offset. ([@pocke][])
* [#5228](https://github.com/rubocop-hq/rubocop/issues/5228): Handle overridden `Metrics/LineLength:Max` for `--auto-gen-config`. ([@jonas054][])
* [#5226](https://github.com/rubocop-hq/rubocop/issues/5226): Suppress false positives for `Rails/RedundantReceiverInWithOptions` when including another receiver in `with_options`. ([@wata727][])
* [#5259](https://github.com/rubocop-hq/rubocop/pull/5259): Fix false positives in `Style/CommentedKeyword`. ([@garettarrowood][])
* [#5238](https://github.com/rubocop-hq/rubocop/pull/5238): Fix error when #present? or #blank? is used in if or unless modifier. ([@eitoball][])
* [#5261](https://github.com/rubocop-hq/rubocop/issues/5261): Fix a false positive for `Style/MixinUsage` when using inside class or module. ([@koic][])
* [#5289](https://github.com/rubocop-hq/rubocop/issues/5289): Fix `Layout/SpaceInsideReferenceBrackets` and `Layout/SpaceInsideArrayLiteralBrackets` configuration conflicts. ([@garettarrowood][])
* [#4444](https://github.com/rubocop-hq/rubocop/issues/4444): Fix `Style/AutoResourceCleanup` shouldn't flag `File.open(...).close`. ([@dpostorivo][])
* [#5278](https://github.com/rubocop-hq/rubocop/pull/5278): Fix deprecation check to use `loaded_path` in warning. ([@chrishulton][])
* [#5293](https://github.com/rubocop-hq/rubocop/issues/5293): Fix a regression for `Rails/HasManyOrHasOneDependent` when using a option of `has_many` or `has_one` association. ([@koic][])
* [#5223](https://github.com/rubocop-hq/rubocop/issues/5223): False offences in :unannotated Style/FormatStringToken. ([@nattfodd][])
* [#5258](https://github.com/rubocop-hq/rubocop/issues/5258): Fix incorrect autocorrection for `Rails/Presence` when the else block is multiline. ([@wata727][])
* [#5297](https://github.com/rubocop-hq/rubocop/pull/5297): Improve inspection for `Rails/InverseOf` when including `through` or `polymorphic` options. ([@wata727][])
* [#5281](https://github.com/rubocop-hq/rubocop/issues/5281): Fix issue where `--auto-gen-config` might fail on invalid YAML. ([@bquorning][])
* [#5313](https://github.com/rubocop-hq/rubocop/issues/5313): Fix `Style/HashSyntax` from stripping quotes off of symbols during autocorrection for ruby22+. ([@garettarrowood][])
* [#5315](https://github.com/rubocop-hq/rubocop/issues/5315): Fix a false positive of `Layout/RescueEnsureAlignment` in Ruby 2.5. ([@pocke][])
* [#5236](https://github.com/rubocop-hq/rubocop/issues/5236): Fix false positives for `Rails/InverseOf` when using `with_options`. ([@wata727][])
* [#5291](https://github.com/rubocop-hq/rubocop/issues/5291): Fix multiline indent for `Style/BracesAroundHashParameters` autocorrect. ([@flyerhzm][])
* [#3318](https://github.com/rubocop-hq/rubocop/issues/3318): Look for `.ruby-version` in parent directories. ([@ybiquitous][])

### Changes

* [#5300](https://github.com/rubocop-hq/rubocop/pull/5300): Display correction candidate if an incorrect cop name is given. ([@yhirano55][])
* [#5233](https://github.com/rubocop-hq/rubocop/pull/5233): Remove `Style/ExtendSelf` cop. ([@pocke][])
* [#5221](https://github.com/rubocop-hq/rubocop/issues/5221): Change `Layout/SpaceBeforeBlockBraces`'s `EnforcedStyleForEmptyBraces` from `no_space` to `space`. ([@garettarrowood][])
* [#3558](https://github.com/rubocop-hq/rubocop/pull/3558): Create `Corrector` classes and move all `autocorrect` methods out of mixin Modules. ([@garettarrowood][])
* [#3437](https://github.com/rubocop-hq/rubocop/issues/3437): Add new `Lint/NumberConversion` cop. ([@albertpaulp][])

## 0.52.0 (2017-12-12)

### New features

* [#5101](https://github.com/rubocop-hq/rubocop/pull/5101): Allow to specify `TargetRubyVersion` 2.5. ([@walf443][])
* [#1575](https://github.com/rubocop-hq/rubocop/issues/1575): Add new `Layout/ClassStructure` cop that checks whether definitions in a class are in the configured order. This cop is disabled by default. ([@jonatas][])
* New cop `Rails/InverseOf` checks for association arguments that require setting the `inverse_of` option manually. ([@bdewater][])
* [#4811](https://github.com/rubocop-hq/rubocop/issues/4811): Add new `Layout/SpaceInsideReferenceBrackets` cop. ([@garettarrowood][])
* [#4811](https://github.com/rubocop-hq/rubocop/issues/4811): Add new `Layout/SpaceInsideArrayLiteralBrackets` cop. ([@garettarrowood][])
* [#4252](https://github.com/rubocop-hq/rubocop/issues/4252): Add new `Style/TrailingBodyOnMethodDefinition` cop. ([@garettarrowood][])
* Add new `Style/TrailingMethodEndStatment` cop. ([@garettarrowood][])
* [#5074](https://github.com/rubocop-hq/rubocop/issues/5074): Add Layout/EmptyLinesAroundArguments cop. ([@garettarrowood][])
* [#4650](https://github.com/rubocop-hq/rubocop/issues/4650): Add new `Style/StringHashKeys` cop. ([@donjar][])
* [#1583](https://github.com/rubocop-hq/rubocop/issues/1583): Add a quiet formatter. ([@drenmi][])
* Add new `Style/RandomWithOffset` cop. ([@donjar][])
* [#4892](https://github.com/rubocop-hq/rubocop/issues/4892): Add new `Lint/ShadowedArgument` cop and remove argument shadowing detection from `Lint/UnusedBlockArgument` and `Lint/UnusedMethodArgument`. ([@akhramov][])
* [#4674](https://github.com/rubocop-hq/rubocop/issues/4674): Add a new `Lint/MissingCopEnableDirective` cop. ([@tdeo][])
* Add new `Rails/EnvironmentComparison` cop. ([@tdeo][])
* Add `AllowedChars` option to `Style/AsciiComments` cop. ([@hedgesky][])
* [#5031](https://github.com/rubocop-hq/rubocop/pull/5031): Add new `Style/EmptyBlockParameter` and `Style/EmptyLambdaParameter` cops. ([@pocke][])
* [#5057](https://github.com/rubocop-hq/rubocop/pull/5057): Add new `Gemspec/RequiredRubyVersion` cop. ([@koic][])
* [#5087](https://github.com/rubocop-hq/rubocop/pull/5087): Add new `Gemspec/RedundantAssignment` cop. ([@koic][])
* Add `unannotated` option to `Style/FormatStringToken` cop. ([@drenmi][])
* [#5077](https://github.com/rubocop-hq/rubocop/pull/5077): Add new `Rails/CreateTableWithTimestamps` cop. ([@wata727][])
* Add new `Style/ColonMethodDefinition` cop. ([@rrosenblum][])
* Add new `Style/ExtendSelf` cop. ([@drenmi][])
* [#5185](https://github.com/rubocop-hq/rubocop/pull/5185): Add new `Rails/RedundantReceiverInWithOptions` cop. ([@koic][])
* [#5177](https://github.com/rubocop-hq/rubocop/pull/5177): Add new `Rails/LexicallyScopedActionFilter` cop. ([@wata727][])
* [#5173](https://github.com/rubocop-hq/rubocop/pull/5173): Add new `Style/EvalWithLocation` cop. ([@pocke][])
* [#5208](https://github.com/rubocop-hq/rubocop/pull/5208): Add new `Rails/Presence` cop. ([@wata727][])
* Allow auto-correction of ClassAndModuleChildren. ([@siegfault][], [@melch][])

### Bug fixes

* [#5096](https://github.com/rubocop-hq/rubocop/issues/5096): Fix incorrect detection and autocorrection of multiple extend/include/prepend. ([@marcandre][])
* [#5219](https://github.com/rubocop-hq/rubocop/issues/5219): Fix incorrect empty line detection for block arguments in `Layout/EmptyLinesAroundArguments`. ([@garettarrowood][])
* [#4662](https://github.com/rubocop-hq/rubocop/issues/4662): Fix incorrect indent level detection when first line of heredoc is blank. ([@sambostock][])
* [#5016](https://github.com/rubocop-hq/rubocop/issues/5016): Fix a false positive for `Style/ConstantName` with constant names using non-ASCII capital letters with accents. ([@timrogers][])
* [#4866](https://github.com/rubocop-hq/rubocop/issues/4866): Prevent `Layout/BlockEndNewline` cop from introducing trailing whitespaces. ([@bgeuken][])
* [#3396](https://github.com/rubocop-hq/rubocop/issues/3396): Concise error when config. file not found. ([@jaredbeck][])
* [#4881](https://github.com/rubocop-hq/rubocop/issues/4881): Fix a false positive for `Performance/HashEachMethods` when unused argument(s) exists in other blocks. ([@pocke][])
* [#4883](https://github.com/rubocop-hq/rubocop/pull/4883): Fix auto-correction for `Performance/HashEachMethods`. ([@pocke][])
* [#4896](https://github.com/rubocop-hq/rubocop/pull/4896): Fix Style/DateTime wrongly triggered on classes `...::DateTime`. ([@dpostorivo][])
* [#4938](https://github.com/rubocop-hq/rubocop/pull/4938): Fix behavior of `Lint/UnneededDisable`, which was returning offenses even after being disabled in a comment. ([@tdeo][])
* [#4887](https://github.com/rubocop-hq/rubocop/pull/4887): Add undeclared configuration option `EnforcedStyleForEmptyBraces` for `Layout/SpaceBeforeBlockBraces` cop. ([@drenmi][])
* [#4987](https://github.com/rubocop-hq/rubocop/pull/4987): Skip permission check when using stdin option. ([@mtsmfm][])
* [#4909](https://github.com/rubocop-hq/rubocop/issues/4909): Make `Rails/HasManyOrHasOneDependent` aware of multiple associations in `with_options`. ([@koic][])
* [#4794](https://github.com/rubocop-hq/rubocop/issues/4794): Fix an error in `Layout/MultilineOperationIndentation` when an operation spans multiple lines and contains a ternary expression. ([@rrosenblum][])
* [#4885](https://github.com/rubocop-hq/rubocop/issues/4885): Fix false offense detected by `Style/MixinUsage` cop. ([@koic][])
* [#3363](https://github.com/rubocop-hq/rubocop/pull/3363): Fix `Style/EmptyElse` autocorrection removes comments from branches. ([@dpostorivo][])
* [#5025](https://github.com/rubocop-hq/rubocop/issues/5025): Fix error with Layout/MultilineMethodCallIndentation cop and lambda.(...). ([@dpostorivo][])
* [#4781](https://github.com/rubocop-hq/rubocop/issues/4781): Prevent `Style/UnneededPercentQ` from breaking on strings that are concated with backslash. ([@pocke][])
* [#4363](https://github.com/rubocop-hq/rubocop/issues/4363): Fix `Style/PercentLiteralDelimiters` incorrectly automatically modifies escaped percent literal delimiter. ([@koic][])
* [#5053](https://github.com/rubocop-hq/rubocop/issues/5053): Fix `Naming/ConstantName` false offense on assigning to a nonoffensive assignment. ([@garettarrowood][])
* [#5019](https://github.com/rubocop-hq/rubocop/pull/5019): Fix auto-correct for `Style/HashSyntax` cop when hash is used as unspaced argument. ([@drenmi][])
* [#5052](https://github.com/rubocop-hq/rubocop/pull/5052): Improve accuracy of `Style/BracesAroundHashParameters` auto-correction. ([@garettarrowood][])
* [#5059](https://github.com/rubocop-hq/rubocop/issues/5059): Fix a false positive for `Style/MixinUsage` when `include` call is a method argument. ([@koic][])
* [#5071](https://github.com/rubocop-hq/rubocop/pull/5071): Fix a false positive in `Lint/UnneededSplatExpansion`, when `Array.new` resides in an array literal. ([@akhramov][])
* [#4071](https://github.com/rubocop-hq/rubocop/issues/4071): Prevent generating wrong code by Style/ColonMethodCall and Style/RedundantSelf. ([@pocke][])
* [#5089](https://github.com/rubocop-hq/rubocop/issues/5089): Fix false positive for `Style/SafeNavigation` when safe guarding arithmetic operation or assignment. ([@tiagotex][])
* [#5099](https://github.com/rubocop-hq/rubocop/pull/5099): Prevent `Style/MinMax` from breaking on implicit receivers. ([@drenmi][])
* [#5079](https://github.com/rubocop-hq/rubocop/issues/5079): Fix false positive for `Style/SafeNavigation` when safe guarding comparisons. ([@tiagotex][])
* [#5075](https://github.com/rubocop-hq/rubocop/issues/5075): Fix auto-correct for `Style/RedundantParentheses` cop when unspaced ternary is present. ([@tiagotex][])
* [#5155](https://github.com/rubocop-hq/rubocop/issues/5155): Fix a false negative for `Naming/ConstantName` cop when using frozen object assignment. ([@koic][])
* Fix a false positive in `Style/SafeNavigation` when the right hand side is negated. ([@rrosenblum][])
* [#5128](https://github.com/rubocop-hq/rubocop/issues/5128): Fix `Bundler/OrderedGems` when gems are references from variables (ignores them in the sorting). ([@tdeo][])

### Changes

* [#4848](https://github.com/rubocop-hq/rubocop/pull/4848): Exclude lambdas and procs from `Metrics/ParameterLists`. ([@reitermarkus][])
* [#5120](https://github.com/rubocop-hq/rubocop/pull/5120):  Improve speed of RuboCop::PathUtil#smart_path. ([@walf443][])
* [#4888](https://github.com/rubocop-hq/rubocop/pull/4888): Improve offense message of `Style/StderrPuts`. ([@jaredbeck][])
* [#4886](https://github.com/rubocop-hq/rubocop/issues/4886): Fix false offense for Style/CommentedKeyword. ([@michniewicz][])
* [#4977](https://github.com/rubocop-hq/rubocop/pull/4977): Make `Lint/RedundantWithIndex` cop aware of offset argument. ([@koic][])
* [#2679](https://github.com/rubocop-hq/rubocop/issues/2679): Handle dependencies to `Metrics/LineLength: Max` when generating `.rubocop_todo.yml`. ([@jonas054][])
* [#4943](https://github.com/rubocop-hq/rubocop/pull/4943): Make cop generator compliant with the repo's rubocop config. ([@tdeo][])
* [#5011](https://github.com/rubocop-hq/rubocop/pull/5011): Remove `SupportedStyles` from "Configuration parameters" in `.rubocop_todo.yml`. ([@pocke][])
* `Lint/RescueWithoutErrorClass` has been replaced by `Style/RescueStandardError`. ([@rrosenblum][])
* [#4811](https://github.com/rubocop-hq/rubocop/issues/4811): Remove `Layout/SpaceInsideBrackets` in favor of two new configurable cops. ([@garettarrowood][])
* [#5042](https://github.com/rubocop-hq/rubocop/pull/5042): Make offense locations of metrics cops to contain whole a method. ([@pocke][])
* [#5044](https://github.com/rubocop-hq/rubocop/pull/5044): Add last_line and last_column into outputs of the JSON formatter. ([@pocke][])
* [#4633](https://github.com/rubocop-hq/rubocop/issues/4633): Make metrics cops aware of `define_method`. ([@pocke][])
* [#5037](https://github.com/rubocop-hq/rubocop/pull/5037): Make display cop names to enable by default. ([@pocke][])
* [#4449](https://github.com/rubocop-hq/rubocop/issues/4449): Make `Layout/IndentHeredoc` aware of line length. ([@pocke][])
* [#5146](https://github.com/rubocop-hq/rubocop/pull/5146): Make `--show-cops` option aware of `--force-default-config`. ([@pocke][])
* [#3001](https://github.com/rubocop-hq/rubocop/issues/3001): Add configuration to `Lint/MissingCopEnableDirective` cop. ([@tdeo][])
* [#4932](https://github.com/rubocop-hq/rubocop/issues/4932): Do not fail if configuration contains `Lint/Syntax` cop with the same settings as the default. ([@tdeo][])
* [#5175](https://github.com/rubocop-hq/rubocop/pull/5175): Make Style/RedundantBegin aware of do-end block in Ruby 2.5. ([@pocke][])

## 0.51.0 (2017-10-18)

### New features

* [#4791](https://github.com/rubocop-hq/rubocop/pull/4791): Add new `Rails/UnknownEnv` cop. ([@pocke][])
* [#4690](https://github.com/rubocop-hq/rubocop/issues/4690): Add new `Lint/UnneededRequireStatement` cop. ([@koic][])
* [#4813](https://github.com/rubocop-hq/rubocop/pull/4813): Add new `Style/StderrPuts` cop. ([@koic][])
* [#4796](https://github.com/rubocop-hq/rubocop/pull/4796): Add new `Lint/RedundantWithObject` cop. ([@koic][])
* [#4663](https://github.com/rubocop-hq/rubocop/issues/4663): Add new `Style/CommentedKeyword` cop. ([@donjar][])
* Add `IndentationWidth` configuration for `Layout/Tab` cop. ([@rrosenblum][])
* [#4854](https://github.com/rubocop-hq/rubocop/pull/4854): Add new `Lint/RegexpAsCondition` cop. ([@pocke][])
* [#4862](https://github.com/rubocop-hq/rubocop/pull/4862): Add `MethodDefinitionMacros` option to `Naming/PredicateName` cop. ([@koic][])
* [#4874](https://github.com/rubocop-hq/rubocop/pull/4874): Add new `Gemspec/OrderedDependencies` cop. ([@sue445][])
* [#4840](https://github.com/rubocop-hq/rubocop/pull/4840): Add new `Style/MixinUsage` cop. ([@koic][])
* [#1952](https://github.com/rubocop-hq/rubocop/issues/1952): Add new `Style/DateTime` cop. ([@dpostorivo][])
* [#4727](https://github.com/rubocop-hq/rubocop/issues/4727): Make `Lint/Void` check for nonmutating methods as well. ([@donjar][])

### Bug fixes

* [#3312](https://github.com/rubocop-hq/rubocop/issues/3312): Make `Rails/Date` Correct false positive on `#to_time` for strings ending in UTC-"Z".([@erikdstock][])
* [#4741](https://github.com/rubocop-hq/rubocop/issues/4741): Make `Style/SafeNavigation` correctly exclude methods called without dot. ([@drenmi][])
* [#4740](https://github.com/rubocop-hq/rubocop/issues/4740): Make `Lint/RescueWithoutErrorClass` aware of modifier form `rescue`. ([@drenmi][])
* [#4745](https://github.com/rubocop-hq/rubocop/issues/4745): Make `Style/SafeNavigation` ignore negated continuations. ([@drenmi][])
* [#4732](https://github.com/rubocop-hq/rubocop/issues/4732): Prevent `Performance/HashEachMethods` from registering an offense when `#each` follows `#to_a`. ([@drenmi][])
* [#4730](https://github.com/rubocop-hq/rubocop/issues/4730): False positive on Lint/InterpolationCheck. ([@koic][])
* [#4751](https://github.com/rubocop-hq/rubocop/issues/4751): Prevent `Rails/HasManyOrHasOneDependent` cop from registering offense if `:through` option was specified. ([@smakagon][])
* [#4737](https://github.com/rubocop-hq/rubocop/issues/4737): Fix ReturnInVoidContext cop when `return` is in top scope. ([@frodsan][])
* [#4776](https://github.com/rubocop-hq/rubocop/issues/4776): Non utf-8 magic encoding comments are now respected. ([@deivid-rodriguez][])
* [#4241](https://github.com/rubocop-hq/rubocop/issues/4241): Prevent `Rails/Blank` and `Rails/Present` from breaking when there is no explicit receiver. ([@rrosenblum][])
* [#4814](https://github.com/rubocop-hq/rubocop/issues/4814): Prevent `Rails/Blank` from breaking on send with an argument. ([@pocke][])
* [#4759](https://github.com/rubocop-hq/rubocop/issues/4759): Make `Naming/HeredocDelimiterNaming` and `Naming/HeredocDelimiterCase` aware of more delimiter patterns. ([@drenmi][])
* [#4823](https://github.com/rubocop-hq/rubocop/issues/4823): Make `Lint/UnusedMethodArgument` and `Lint/UnusedBlockArgument` aware of overriding assignments. ([@akhramov][])
* [#4830](https://github.com/rubocop-hq/rubocop/issues/4830): Prevent `Lint/BooleanSymbol` from truncating symbol's value in the message when offense is located in the new syntax hash. ([@akhramov][])
* [#4747](https://github.com/rubocop-hq/rubocop/issues/4747): Fix `Rails/HasManyOrHasOneDependent` cop incorrectly flags `with_options` blocks. ([@koic][])
* [#4836](https://github.com/rubocop-hq/rubocop/issues/4836): Make `Rails/OutputSafety` aware of safe navigation operator. ([@drenmi][])
* [#4843](https://github.com/rubocop-hq/rubocop/issues/4843): Make `Lint/ShadowedException` cop aware of same system error code. ([@koic][])
* [#4757](https://github.com/rubocop-hq/rubocop/issues/4757): Make `Style/TrailingUnderscoreVariable` work for nested assignments. ([@donjar][])
* [#4597](https://github.com/rubocop-hq/rubocop/pull/4597): Fix `Style/StringLiterals` cop not registering an offense on single quoted strings containing an escaped single quote when configured to use double quotes. ([@promisedlandt][])
* [#4850](https://github.com/rubocop-hq/rubocop/issues/4850): `Lint/UnusedMethodArgument` respects `IgnoreEmptyMethods` setting by ignoring unused method arguments for singleton methods. ([@jmks][])
* [#2040](https://github.com/rubocop-hq/rubocop/issues/2040): Document how to write a custom cop. ([@jonatas][])

### Changes

* [#4746](https://github.com/rubocop-hq/rubocop/pull/4746): The `Lint/InvalidCharacterLiteral` cop has been removed since it was never being actually triggered. ([@deivid-rodriguez][])
* [#4789](https://github.com/rubocop-hq/rubocop/pull/4789): Analyzing code that needs to support MRI 1.9 is no longer supported. ([@deivid-rodriguez][])
* [#4582](https://github.com/rubocop-hq/rubocop/issues/4582): `Severity` and other common parameters can be configured on department level. ([@jonas054][])
* [#4787](https://github.com/rubocop-hq/rubocop/pull/4787): Analyzing code that needs to support MRI 2.0 is no longer supported. ([@deivid-rodriguez][])
* [#4787](https://github.com/rubocop-hq/rubocop/pull/4787): RuboCop no longer installs on MRI 2.0. ([@deivid-rodriguez][])
* [#4266](https://github.com/rubocop-hq/rubocop/issues/4266): Download the inherited config files of a remote file from the same remote. ([@tdeo][])
* [#4853](https://github.com/rubocop-hq/rubocop/pull/4853): Make `Lint/LiteralInCondition` cop aware of `!` and `not`. ([@pocke][])
* [#4864](https://github.com/rubocop-hq/rubocop/pull/4864): Rename `Lint/LiteralInCondition` to `Lint/LiteralAsCondition`. ([@pocke][])

## 0.50.0 (2017-09-14)

### New features

* [#4464](https://github.com/rubocop-hq/rubocop/pull/4464): Add `EnforcedStyleForEmptyBraces` parameter to `Layout/SpaceBeforeBlockBraces` cop. ([@palkan][])
* [#4453](https://github.com/rubocop-hq/rubocop/pull/4453): New cop `Style/RedundantConditional` checks for conditionals that return true/false. ([@petehamilton][])
* [#4448](https://github.com/rubocop-hq/rubocop/pull/4448): Add new `TapFormatter`. ([@cyberdelia][])
* [#4467](https://github.com/rubocop-hq/rubocop/pull/4467): Add new `Style/HeredocDelimiters` cop(Note: This cop was renamed to `Naming/HeredocDelimiterNaming`). ([@drenmi][])
* [#4153](https://github.com/rubocop-hq/rubocop/issues/4153): New cop `Lint/ReturnInVoidContext` checks for the use of a return with a value in a context where it will be ignored. ([@harold-s][])
* [#4506](https://github.com/rubocop-hq/rubocop/pull/4506): Add auto-correct support to `Lint/ScriptPermission`. ([@rrosenblum][])
* [#4514](https://github.com/rubocop-hq/rubocop/pull/4514): Add configuration options to `Style/YodaCondition` to support checking all comparison operators or equality operators only. ([@smakagon][])
* [#4515](https://github.com/rubocop-hq/rubocop/pull/4515): Add new `Lint/BooleanSymbol` cop. ([@droptheplot][])
* [#4535](https://github.com/rubocop-hq/rubocop/pull/4535): Make `Rails/PluralizationGrammar` use singular methods for `-1` / `-1.0`. ([@promisedlandt][])
* [#4541](https://github.com/rubocop-hq/rubocop/pull/4541): Add new `Rails/HasManyOrHasOneDependent` cop. ([@oboxodo][])
* [#4552](https://github.com/rubocop-hq/rubocop/pull/4552): Add new `Style/Dir` cop. ([@drenmi][])
* [#4548](https://github.com/rubocop-hq/rubocop/pull/4548): Add new `Style/HeredocDelimiterCase` cop(Note: This cop is renamed to `Naming/HeredocDelimiterCase`). ([@drenmi][])
* [#2943](https://github.com/rubocop-hq/rubocop/pull/2943): Add new `Lint/RescueWithoutErrorClass` cop. ([@drenmi][])
* [#4568](https://github.com/rubocop-hq/rubocop/pull/4568): Fix autocorrection for `Style/TrailingUnderscoreVariable`. ([@smakagon][])
* [#4586](https://github.com/rubocop-hq/rubocop/pull/4586): Add new `Performance/UnfreezeString` cop. ([@pocke][])
* [#2976](https://github.com/rubocop-hq/rubocop/issues/2976): Add `Whitelist` configuration option to `Style/NestedParenthesizedCalls` cop. ([@drenmi][])
* [#3965](https://github.com/rubocop-hq/rubocop/issues/3965): Add new `Style/OrAssignment` cop. ([@donjar][])
* [#4655](https://github.com/rubocop-hq/rubocop/pull/4655): Make `rake new_cop` create parent directories if they do not already exist. ([@highb][])
* [#4368](https://github.com/rubocop-hq/rubocop/issues/4368): Make `Performance/HashEachMethod` inspect send nodes with any receiver. ([@gohdaniel15][])
* [#4508](https://github.com/rubocop-hq/rubocop/issues/4508): Add new `Style/ReturnNil` cop. ([@donjar][])
* [#4629](https://github.com/rubocop-hq/rubocop/issues/4629): Add Metrics/MethodLength cop for `define_method`. ([@jekuta][])
* [#4702](https://github.com/rubocop-hq/rubocop/pull/4702): Add new `Lint/UriEscapeUnescape` cop. ([@koic][])
* [#4696](https://github.com/rubocop-hq/rubocop/pull/4696): Add new `Performance/UriDefaultParser` cop. ([@koic][])
* [#4694](https://github.com/rubocop-hq/rubocop/pull/4694): Add new `Lint/UriRegexp` cop. ([@koic][])
* [#4711](https://github.com/rubocop-hq/rubocop/pull/4711): Add new `Style/MinMax` cop. ([@drenmi][])
* [#4720](https://github.com/rubocop-hq/rubocop/pull/4720): Add new `Bundler/InsecureProtocolSource` cop. ([@koic][])
* [#4708](https://github.com/rubocop-hq/rubocop/pull/4708): Add new `Lint/RedundantWithIndex` cop. ([@koic][])
* [#4480](https://github.com/rubocop-hq/rubocop/pull/4480): Add new `Lint/InterpolationCheck` cop. ([@GauthamGoli][])
* [#4628](https://github.com/rubocop-hq/rubocop/issues/4628): Add new `Lint/NestedPercentLiteral` cop. ([@asherkach][])

### Bug fixes

* [#4709](https://github.com/rubocop-hq/rubocop/pull/4709): Use cached remote config on network failure. ([@kristjan][])
* [#4688](https://github.com/rubocop-hq/rubocop/pull/4688): Accept yoda condition which isn't commutative. ([@fujimura][])
* [#4676](https://github.com/rubocop-hq/rubocop/issues/4676): Make `Style/RedundantConditional` cop work with elsif. ([@akhramov][])
* [#4656](https://github.com/rubocop-hq/rubocop/issues/4656): Modify `Style/ConditionalAssignment` autocorrection to work with unbracketed arrays. ([@akhramov][])
* [#4615](https://github.com/rubocop-hq/rubocop/pull/4615): Don't consider `<=>` a comparison method. ([@iGEL][])
* [#4664](https://github.com/rubocop-hq/rubocop/pull/4664): Fix typos in Rails/HttpPositionalArguments. ([@JoeCohen][])
* [#4618](https://github.com/rubocop-hq/rubocop/pull/4618): Fix `Lint/FormatParameterMismatch` false positive if format string includes `%%5B` (CGI encoded left bracket). ([@barthez][])
* [#4604](https://github.com/rubocop-hq/rubocop/pull/4604): Fix `Style/LambdaCall` to autocorrect `obj.call` to `obj.`. ([@iGEL][])
* [#4443](https://github.com/rubocop-hq/rubocop/pull/4443): Prevent `Style/YodaCondition` from breaking `not LITERAL`. ([@pocke][])
* [#4434](https://github.com/rubocop-hq/rubocop/issues/4434): Prevent bad auto-correct in `Style/Alias` for non-literal arguments. ([@drenmi][])
* [#4451](https://github.com/rubocop-hq/rubocop/issues/4451): Make `Style/AndOr` cop aware of comparison methods. ([@drenmi][])
* [#4457](https://github.com/rubocop-hq/rubocop/pull/4457): Fix false negative in `Lint/Void` with initialize and setter methods. ([@pocke][])
* [#4418](https://github.com/rubocop-hq/rubocop/issues/4418): Register an offense in `Style/ConditionalAssignment` when the assignment line is the longest line, and it does not exceed the max line length. ([@rrosenblum][])
* [#4491](https://github.com/rubocop-hq/rubocop/issues/4491): Prevent bad auto-correct in `Style/EmptyElse` for nested `if`. ([@pocke][])
* [#4485](https://github.com/rubocop-hq/rubocop/pull/4485): Handle 304 status for remote config files. ([@daniloisr][])
* [#4529](https://github.com/rubocop-hq/rubocop/pull/4529): Make `Lint/UnreachableCode` aware of `if` and `case`. ([@pocke][])
* [#4469](https://github.com/rubocop-hq/rubocop/issues/4469): Include permissions in file cache. ([@pocke][])
* [#4270](https://github.com/rubocop-hq/rubocop/issues/4270): Fix false positive in `Performance/RegexpMatch` for named captures. ([@pocke][])
* [#4525](https://github.com/rubocop-hq/rubocop/pull/4525): Fix regexp for checking comment config of `rubocop:disable all` in `Lint/UnneededDisable`. ([@meganemura][])
* [#4555](https://github.com/rubocop-hq/rubocop/issues/4555): Make `Style/VariableName` aware of optarg, kwarg and other arguments. ([@pocke][])
* [#4481](https://github.com/rubocop-hq/rubocop/issues/4481): Prevent `Style/WordArray` and `Style/SymbolArray` from registering offenses where percent arrays don't work. ([@drenmi][])
* [#4447](https://github.com/rubocop-hq/rubocop/issues/4447): Prevent `Layout/EmptyLineBetweenDefs` from removing too many lines. ([@drenmi][])
* [#3892](https://github.com/rubocop-hq/rubocop/issues/3892): Make `Style/NumericPredicate` ignore numeric comparison of global variables. ([@drenmi][])
* [#4101](https://github.com/rubocop-hq/rubocop/issues/4101): Skip auto-correct for literals with trailing comment and chained method call in `Layout/Multiline*BraceLayout`. ([@jonas054][])
* [#4518](https://github.com/rubocop-hq/rubocop/issues/4518): Fix bug where `Style/SafeNavigation` does not register an offense when there are chained method calls. ([@rrosenblum][])
* [#3040](https://github.com/rubocop-hq/rubocop/issues/3040): Ignore safe navigation in `Rails/Delegate`. ([@cgriego][])
* [#4587](https://github.com/rubocop-hq/rubocop/pull/4587): Fix false negative for void unary operators in `Lint/Void` cop. ([@pocke][])
* [#4589](https://github.com/rubocop-hq/rubocop/issues/4589): Fix false positive in `Performance/RegexpMatch` cop for `=~` is in a class method. ([@pocke][])
* [#4578](https://github.com/rubocop-hq/rubocop/issues/4578): Fix false positive in `Lint/FormatParameterMismatch` for format with "asterisk" (`*`) width and precision. ([@smakagon][])
* [#4285](https://github.com/rubocop-hq/rubocop/issues/4285): Make `Lint/DefEndAlignment` aware of multiple modifiers. ([@drenmi][])
* [#4634](https://github.com/rubocop-hq/rubocop/issues/4634): Handle heredoc that contains empty lines only in `Layout/IndentHeredoc` cop. ([@pocke][])
* [#4646](https://github.com/rubocop-hq/rubocop/issues/4646): Make `Lint/Debugger` aware of `Kernel` and cbase. ([@pocke][])
* [#4643](https://github.com/rubocop-hq/rubocop/issues/4643): Modify `Style/InverseMethods` to not register a separate offense for an inverse method nested inside of the block of an inverse method offense. ([@rrosenblum][])
* [#4593](https://github.com/rubocop-hq/rubocop/issues/4593): Fix false positive in `Rails/SaveBang` when `save/update_attribute` is used with a `case` statement. ([@theRealNG][])
* [#4322](https://github.com/rubocop-hq/rubocop/issues/4322): Fix Style/MultilineMemoization from autocorrecting to invalid ruby. ([@dpostorivo][])
* [#4722](https://github.com/rubocop-hq/rubocop/pull/4722): Fix `rake new_cop` problem that doesn't add `require` line. ([@koic][])
* [#4723](https://github.com/rubocop-hq/rubocop/issues/4723): Fix `RaiseArgs` auto-correction issue for `raise` with 3 arguments. ([@smakagon][])

### Changes

* [#4470](https://github.com/rubocop-hq/rubocop/issues/4470): Improve the error message for `Lint/AssignmentInCondition`. ([@brandonweiss][])
* [#4553](https://github.com/rubocop-hq/rubocop/issues/4553): Add `node_modules` to default excludes. ([@iainbeeston][])
* [#4445](https://github.com/rubocop-hq/rubocop/pull/4445): Make `Style/Encoding` cop enabled by default. ([@deivid-rodriguez][])
* [#4452](https://github.com/rubocop-hq/rubocop/pull/4452): Add option to `Rails/Delegate` for enforcing the prefixed method name case. ([@klesse413][])
* [#4493](https://github.com/rubocop-hq/rubocop/pull/4493): Make `Lint/Void` cop aware of `Enumerable#each` and `for`. ([@pocke][])
* [#4492](https://github.com/rubocop-hq/rubocop/pull/4492): Make `Lint/DuplicateMethods` aware of `alias` and `alias_method`. ([@pocke][])
* [#4478](https://github.com/rubocop-hq/rubocop/issues/4478): Fix confusing message of `Performance/Caller` cop. ([@pocke][])
* [#4543](https://github.com/rubocop-hq/rubocop/pull/4543): Make `Lint/DuplicateMethods` aware of `attr_*` methods. ([@pocke][])
* [#4550](https://github.com/rubocop-hq/rubocop/pull/4550): Mark `RuboCop::CLI#run` as a public API. ([@yujinakayama][])
* [#4551](https://github.com/rubocop-hq/rubocop/pull/4551): Make `Performance/Caller` aware of `caller_locations`. ([@pocke][])
* [#4547](https://github.com/rubocop-hq/rubocop/pull/4547): Rename `Style/HeredocDelimiters` to `Style/HeredocDelimiterNaming`. ([@drenmi][])
* [#4157](https://github.com/rubocop-hq/rubocop/issues/4157): Enhance offense message for `Style/RedudantReturn` cop. ([@gohdaniel15][])
* [#4521](https://github.com/rubocop-hq/rubocop/issues/4521): Move naming related cops into their own `Naming` department. ([@drenmi][])
* [#4600](https://github.com/rubocop-hq/rubocop/pull/4600): Make `Style/RedundantSelf` aware of arguments of a block. ([@Envek][])
* [#4658](https://github.com/rubocop-hq/rubocop/issues/4658): Disable auto-correction for `Performance/TimesMap` by default. ([@Envek][])

## 0.49.1 (2017-05-29)

### Bug fixes

* [#4411](https://github.com/rubocop-hq/rubocop/issues/4411): Handle properly safe navigation in `Style/YodaCondition`. ([@bbatsov][])
* [#4412](https://github.com/rubocop-hq/rubocop/issues/4412): Handle properly literal comparisons in `Style/YodaCondition`. ([@bbatsov][])
* Handle properly class variables and global variables in `Style/YodaCondition`. ([@bbatsov][])
* [#4392](https://github.com/rubocop-hq/rubocop/issues/4392): Fix the auto-correct of `Style/Next` when the `end` is misaligned. ([@rrosenblum][])
* [#4407](https://github.com/rubocop-hq/rubocop/issues/4407): Prevent `Performance/RegexpMatch` from blowing up on `match` without arguments. ([@pocke][])
* [#4414](https://github.com/rubocop-hq/rubocop/issues/4414): Handle pseudo-assignments in `for` loops in `Style/ConditionalAssignment`. ([@bbatsov][])
* [#4419](https://github.com/rubocop-hq/rubocop/issues/4419): Handle combination `AllCops: DisabledByDefault: true` and `Rails: Enabled: true`. ([@jonas054][])
* [#4422](https://github.com/rubocop-hq/rubocop/issues/4422): Fix missing space in message for `Style/MultipleComparison`. ([@timrogers][])
* [#4420](https://github.com/rubocop-hq/rubocop/issues/4420): Ensure `Style/EmptyMethod` honours indentation when auto-correcting. ([@drenmi][])
* [#4442](https://github.com/rubocop-hq/rubocop/pull/4442): Prevent `Style/WordArray` from breaking on strings that aren't valid UTF-8. ([@pocke][])
* [#4441](https://github.com/rubocop-hq/rubocop/pull/4441): Prevent `Layout/SpaceAroundBlockParameters` from breaking on lambda. ([@pocke][])

### Changes

* [#4436](https://github.com/rubocop-hq/rubocop/pull/4436): Display 'Running parallel inspection' only with --debug. ([@pocke][])

## 0.49.0 (2017-05-24)

### New features

* [#117](https://github.com/rubocop-hq/rubocop/issues/117): Add `--parallel` option for running RuboCop in multiple processes or threads. ([@jonas054][])
* Add auto-correct support to `Style/MixinGrouping`. ([@rrosenblum][])
* [#4236](https://github.com/rubocop-hq/rubocop/issues/4236): Add new `Rails/ApplicationJob` and `Rails/ApplicationRecord` cops. ([@tjwp][])
* [#4078](https://github.com/rubocop-hq/rubocop/pull/4078): Add new `Performance/Caller` cop. ([@alpaca-tc][])
* [#4314](https://github.com/rubocop-hq/rubocop/pull/4314): Check slow hash accessing in `Array#sort` by `Performance/CompareWithBlock`. ([@pocke][])
* [#3438](https://github.com/rubocop-hq/rubocop/issues/3438): Add new `Style/FormatStringToken` cop. ([@backus][])
* [#4342](https://github.com/rubocop-hq/rubocop/pull/4342): Add new `Lint/ScriptPermission` cop. ([@yhirano55][])
* [#4145](https://github.com/rubocop-hq/rubocop/issues/4145): Add new `Style/YodaCondition` cop. ([@smakagon][])
* [#4403](https://github.com/rubocop-hq/rubocop/pull/4403): Add public API `Cop.autocorrect_incompatible_with` for specifying other cops that should not autocorrect together. ([@backus][])
* [#4354](https://github.com/rubocop-hq/rubocop/pull/4354): Add autocorrect to `Style/FormatString`. ([@hoshinotsuyoshi][])
* [#4021](https://github.com/rubocop-hq/rubocop/pull/4021): Add new `Style/MultipleComparison` cop. ([@dabroz][])
* New `Lint/RescueType` cop. ([@rrosenblum][])
* [#4328](https://github.com/rubocop-hq/rubocop/issues/4328): Add `--ignore-parent-exclusion` flag to ignore AllCops/Exclude inheritance. ([@nelsonjr][])

### Changes

* [#4262](https://github.com/rubocop-hq/rubocop/pull/4262): Add new `MinSize` configuration to `Style/SymbolArray`, consistent with the same configuration in `Style/WordArray`. ([@scottmatthewman][])
* [#3400](https://github.com/rubocop-hq/rubocop/issues/3400): Remove auto-correct support from Lint/Debugger. ([@ilansh][])
* [#4278](https://github.com/rubocop-hq/rubocop/pull/4278): Move all cops dealing with whitespace into a new department called `Layout`. ([@jonas054][])
* [#4320](https://github.com/rubocop-hq/rubocop/pull/4320): Update `Rails/OutputSafety` to disallow wrapping `raw` or `html_safe` with `safe_join`. ([@klesse413][])
* [#4336](https://github.com/rubocop-hq/rubocop/issues/4336): Store `rubocop_cache` in safer directories. ([@jonas054][])
* [#4361](https://github.com/rubocop-hq/rubocop/pull/4361): Use relative path for offense message in `Lint/DuplicateMethods`. ([@pocke][])
* [#4385](https://github.com/rubocop-hq/rubocop/pull/4385): Include `.jb` file by default. ([@pocke][])

### Bug fixes

* [#4265](https://github.com/rubocop-hq/rubocop/pull/4265): Require a space before first argument of a method call in `Style/SpaceBeforeFirstArg` cop. ([@cjlarose][])
* [#4237](https://github.com/rubocop-hq/rubocop/pull/4237): Fix false positive in `Lint/AmbiguousBlockAssociation` cop for lambdas. ([@smakagon][])
* [#4242](https://github.com/rubocop-hq/rubocop/issues/4242): Add `Capfile` to the list of known Ruby filenames. ([@bbatsov][])
* [#4240](https://github.com/rubocop-hq/rubocop/issues/4240): Handle `||=` in `Rails/RelativeDateConstant`. ([@bbatsov][])
* [#4241](https://github.com/rubocop-hq/rubocop/issues/4241): Prevent `Rails/Blank` and `Rails/Present` from breaking when there is no explicit receiver. ([@rrosenblum][])
* [#4249](https://github.com/rubocop-hq/rubocop/issues/4249): Handle multiple assignment in `Rails/RelativeDateConstant`. ([@bbatsov][])
* [#4250](https://github.com/rubocop-hq/rubocop/issues/4250): Improve a bit the Ruby code detection config. ([@bbatsov][])
* [#4283](https://github.com/rubocop-hq/rubocop/issues/4283): Fix `Style/EmptyCaseCondition` autocorrect bug - when first `when` branch includes comma-delimited alternatives. ([@ilansh][])
* [#4268](https://github.com/rubocop-hq/rubocop/issues/4268): Handle end-of-line comments when autocorrecting Style/EmptyLinesAroundAccessModifier. ([@vergenzt][])
* [#4275](https://github.com/rubocop-hq/rubocop/issues/4275): Prevent `Style/MethodCallWithArgsParentheses` from blowing up on `yield`. ([@drenmi][])
* [#3969](https://github.com/rubocop-hq/rubocop/issues/3969): Handle multiline method call alignment for arguments to methods. ([@jonas054][])
* [#4304](https://github.com/rubocop-hq/rubocop/pull/4304): Allow enabling whole departments when `DisabledByDefault` is `true`. ([@jonas054][])
* [#4264](https://github.com/rubocop-hq/rubocop/issues/4264): Prevent `Rails/SaveBang` from blowing up when using the assigned variable in a hash. ([@drenmi][])
* [#4310](https://github.com/rubocop-hq/rubocop/pull/4310): Treat paths containing invalid byte sequences as non-matches. ([@mclark][])
* [#4063](https://github.com/rubocop-hq/rubocop/issues/4063): Fix Rails/ReversibleMigration misdetection. ([@gprado][])
* [#4339](https://github.com/rubocop-hq/rubocop/pull/4339): Fix false positive in `Security/Eval` cop for multiline string lietral. ([@pocke][])
* [#4339](https://github.com/rubocop-hq/rubocop/pull/4339): Fix false negative in `Security/Eval` cop for `Binding#eval`. ([@pocke][])
* [#4327](https://github.com/rubocop-hq/rubocop/issues/4327): Prevent `Layout/SpaceInsidePercentLiteralDelimiters` from registering offenses on execute-strings. ([@drenmi][])
* [#4371](https://github.com/rubocop-hq/rubocop/issues/4371): Prevent `Style/MethodName` from complaining about unary operator definitions. ([@drenmi][])
* [#4366](https://github.com/rubocop-hq/rubocop/issues/4366): Prevent `Performance/RedundantMerge` from blowing up on double splat arguments. ([@drenmi][])
* [#4352](https://github.com/rubocop-hq/rubocop/issues/4352): Fix the auto-correct of `Style/AndOr` when Enumerable accessors (`[]`) are used. ([@rrosenblum][])
* [#4393](https://github.com/rubocop-hq/rubocop/issues/4393): Prevent `Style/InverseMethods` from registering an offense for methods that are double negated. ([@rrosenblum][])
* [#4394](https://github.com/rubocop-hq/rubocop/issues/4394): Prevent some cops from breaking on safe navigation operator. ([@drenmi][])
* [#4260](https://github.com/rubocop-hq/rubocop/issues/4260): Prevent `Rails/SkipsModelValidations` from registering an offense for `FileUtils.touch`. ([@rrosenblum][])

## 0.48.1 (2017-04-03)

### Changes

* [#4219](https://github.com/rubocop-hq/rubocop/issues/4219): Add a link to style guide for `Style/IndentationConsistency` cop. ([@pocke][])
* [#4168](https://github.com/rubocop-hq/rubocop/issues/4168): Removed `-n` option. ([@sadovnik][])
* [#4039](https://github.com/rubocop-hq/rubocop/pull/4039): Change `Style/PercentLiteralDelimiters` default configuration to match Style Guide update. ([@drenmi][])
* [#4235](https://github.com/rubocop-hq/rubocop/pull/4235): Improved copy of offense message in `Lint/AmbiguousBlockAssociation` cop. ([@smakagon][])

### Bug fixes

* [#4171](https://github.com/rubocop-hq/rubocop/pull/4171): Prevent `Rails/Blank` from breaking when RHS of `or` is a naked falsiness check. ([@drenmi][])
* [#4189](https://github.com/rubocop-hq/rubocop/pull/4189): Make `Lint/AmbiguousBlockAssociation` aware of lambdas passed as arguments. ([@drenmi][])
* [#4179](https://github.com/rubocop-hq/rubocop/pull/4179): Prevent `Rails/Blank` from breaking when LHS of `or` is a naked falsiness check. ([@rrosenblum][])
* [#4172](https://github.com/rubocop-hq/rubocop/pull/4172): Fix false positives in `Style/MixinGrouping` cop. ([@drenmi][])
* [#4185](https://github.com/rubocop-hq/rubocop/pull/4185): Make `Lint/NestedMethodDefinition` aware of `#*_exec` class of methods. ([@drenmi][])
* [#4197](https://github.com/rubocop-hq/rubocop/pull/4197): Fix false positive in `Style/RedundantSelf` cop with parallel assignment. ([@drenmi][])
* [#4199](https://github.com/rubocop-hq/rubocop/issues/4199): Fix incorrect auto correction in `Style/SymbolArray` and `Style/WordArray` cop. ([@pocke][])
* [#4218](https://github.com/rubocop-hq/rubocop/pull/4218): Make `Lint/NestedMethodDefinition` aware of class shovel scope. ([@drenmi][])
* [#4198](https://github.com/rubocop-hq/rubocop/pull/4198): Make `Lint/AmbguousBlockAssociation` aware of operator methods. ([@drenmi][])
* [#4152](https://github.com/rubocop-hq/rubocop/pull/4152): Make `Style/MethodCallWithArgsParentheses` not require parens on setter methods. ([@drenmi][])
* [#4226](https://github.com/rubocop-hq/rubocop/pull/4226): Show in `--help` output that `--stdin` takes a file name argument. ([@jonas054][])
* [#4217](https://github.com/rubocop-hq/rubocop/pull/4217): Fix false positive in `Rails/FilePath` cop with non string argument. ([@soutaro][])
* [#4106](https://github.com/rubocop-hq/rubocop/pull/4106): Make `Style/TernaryParentheses` unsafe autocorrect detector aware of literals and constants. ([@drenmi][])
* [#4228](https://github.com/rubocop-hq/rubocop/pull/4228): Fix false positive in `Lint/AmbiguousBlockAssociation` cop. ([@smakagon][])
* [#4234](https://github.com/rubocop-hq/rubocop/pull/4234): Fix false positive in `Rails/RelativeDate` for lambdas and procs. ([@smakagon][])

## 0.48.0 (2017-03-26)

### New features

* [#4107](https://github.com/rubocop-hq/rubocop/pull/4107): New `TargetRailsVersion` configuration parameter can be used to specify which version of Rails the inspected code is intended to run on. ([@maxbeizer][])
* [#4104](https://github.com/rubocop-hq/rubocop/pull/4104): Add `prefix` and `postfix` styles to `Style/NegatedIf`. ([@brandonweiss][])
* [#4083](https://github.com/rubocop-hq/rubocop/pull/4083): Add new configuration `NumberOfEmptyLines` for `Style/EmptyLineBetweenDefs`. ([@dorian][])
* [#4045](https://github.com/rubocop-hq/rubocop/pull/4045): Add new configuration `Strict` for `Style/NumericLiteral` to make the change to this cop in 0.47.0 configurable. ([@iGEL][])
* [#4005](https://github.com/rubocop-hq/rubocop/issues/4005): Add new `AllCops/EnabledByDefault` option. ([@betesh][])
* [#3893](https://github.com/rubocop-hq/rubocop/issues/3893): Add a new configuration, `IncludeActiveSupportAliases`, to `Performance/DoublStartEndWith`. This configuration will check for ActiveSupport's `starts_with?` and `ends_with?`. ([@rrosenblum][])
* [#3889](https://github.com/rubocop-hq/rubocop/pull/3889): Add new `Style/EmptyLineAfterMagicComment` cop. ([@backus][])
* [#3800](https://github.com/rubocop-hq/rubocop/issues/3800): Make `Style/EndOfLine` configurable with `lf`, `crlf`, and `native` (default) styles. ([@jonas054][])
* [#3936](https://github.com/rubocop-hq/rubocop/issues/3936): Add new `Style/MixinGrouping` cop. ([@drenmi][])
* [#4003](https://github.com/rubocop-hq/rubocop/issues/4003): Add new `Rails/RelativeDateConstant` cop. ([@sinsoku][])
* [#3984](https://github.com/rubocop-hq/rubocop/pull/3984): Add new `Style/EmptyLinesAroundBeginBody` cop. ([@pocke][])
* [#3995](https://github.com/rubocop-hq/rubocop/pull/3995): Add new `Style/EmptyLinesAroundExceptionHandlingKeywords` cop. ([@pocke][])
* [#4019](https://github.com/rubocop-hq/rubocop/pull/4019): Make configurable `Style/MultilineMemoization` cop. ([@pocke][])
* [#4018](https://github.com/rubocop-hq/rubocop/pull/4018): Add autocorrect `Lint/EmptyEnsure` cop. ([@pocke][])
* [#4028](https://github.com/rubocop-hq/rubocop/pull/4028): Add new `Style/IndentHeredoc` cop. ([@pocke][])
* [#3931](https://github.com/rubocop-hq/rubocop/issues/3931): Add new `Lint/AmbiguousBlockAssociation` cop. ([@smakagon][])
* Add new `Style/InverseMethods` cop. ([@rrosenblum][])
* [#4038](https://github.com/rubocop-hq/rubocop/pull/4038): Allow `default` key in the `Style/PercentLiteralDelimiters` cop config to set all preferred delimiters. ([@kddeisz][])
* Add `IgnoreMacros` option to `Style/MethodCallWithArgsParentheses`. ([@drenmi][])
* [#3937](https://github.com/rubocop-hq/rubocop/issues/3937): Add new `Rails/ActiveSupportAliases` cop. ([@tdeo][])
* Add new `Rails/Blank` cop. ([@rrosenblum][])
* Add new `Rails/Present` cop. ([@rrosenblum][])
* [#4004](https://github.com/rubocop-hq/rubocop/issues/4004): Allow not treating comment lines as group separators in `Bundler/OrderedGems` cop. ([@konto-andrzeja][])

### Changes

* [#4100](https://github.com/rubocop-hq/rubocop/issues/4100): Rails/SaveBang should flag `update_attributes`. ([@andriymosin][])
* [#4083](https://github.com/rubocop-hq/rubocop/pull/4083): `Style/EmptyLineBetweenDefs` doesn't allow more than one empty line between method definitions by default (see `NumberOfEmptyLines`). ([@dorian][])
* [#3997](https://github.com/rubocop-hq/rubocop/pull/3997): Include all ruby files by default and exclude non-ruby files. ([@dorian][])
* [#4012](https://github.com/rubocop-hq/rubocop/pull/4012): Mark `foo[:bar]` as not complex in `Style/TernaryParentheses` cop with `require_parentheses_when_complex` style. ([@onk][])
* [#3915](https://github.com/rubocop-hq/rubocop/issues/3915): Make configurable whitelist for `Lint/SafeNavigationChain` cop. ([@pocke][])
* [#3944](https://github.com/rubocop-hq/rubocop/issues/3944): Allow keyword arguments in `Style/RaiseArgs` cop. ([@mikegee][])
* Add auto-correct to `Performance/DoubleStartEndWith`. ([@rrosenblum][])
* [#3951](https://github.com/rubocop-hq/rubocop/pull/3951): Make `Rails/Date` cop to register an offence for a string without timezone. ([@sinsoku][])
* [#4020](https://github.com/rubocop-hq/rubocop/pull/4020): Fixed `new_cop.rake` suggested path. ([@dabroz][])
* [#4055](https://github.com/rubocop-hq/rubocop/pull/4055): Add parameters count to offense message for `Metrics/ParameterLists` cop. ([@pocke][])
* [#4081](https://github.com/rubocop-hq/rubocop/pull/4081): Allow `Marshal.load` if argument is a `Marshal.dump` in `Security/MarshalLoad` cop. ([@droptheplot][])
* [#4124](https://github.com/rubocop-hq/rubocop/issues/4124): Make `Style/SymbolArray` cop to enable by default. ([@pocke][])
* [#3331](https://github.com/rubocop-hq/rubocop/issues/3331): Change `Style/MultilineMethodCallIndentation` `indented_relative_to_receiver` to indent relative to the receiver and not relative to the caller. ([@jfelchner][])
* [#4137](https://github.com/rubocop-hq/rubocop/pull/4137): Allow lines to be exempted from `IndentationWidth` by regex. ([@jfelchner][])

### Bug fixes

* [#4007](https://github.com/rubocop-hq/rubocop/pull/4007): Skip `Rails/SkipsModelValidations` for methods that don't accept arguments. ([@dorian][])
* [#3923](https://github.com/rubocop-hq/rubocop/issues/3923): Allow asciibetical sorting in `Bundler/OrderedGems`. ([@mikegee][])
* [#3855](https://github.com/rubocop-hq/rubocop/issues/3855): Make `Lint/NonLocalExitFromIterator` aware of method definitions. ([@drenmi][])
* [#2643](https://github.com/rubocop-hq/rubocop/issues/2643): Allow uppercase and dashes in `MagicComment`. ([@mikegee][])
* [#3959](https://github.com/rubocop-hq/rubocop/issues/3959): Don't wrap "percent arrays" with extra brackets when autocorrecting `Style/MutableConstant`. ([@mikegee][])
* [#3978](https://github.com/rubocop-hq/rubocop/pull/3978): Fix false positive in `Performance/RegexpMatch` with `English` module. ([@pocke][])
* [#3242](https://github.com/rubocop-hq/rubocop/issues/3242): Ignore `Errno::ENOENT` during cache cleanup from `File.mtime` too. ([@mikegee][])
* [#3958](https://github.com/rubocop-hq/rubocop/issues/3958): `Style/SpaceInsideHashLiteralBraces` doesn't add and offence when checking an hash where a value is a left brace string (e.g. { k: '{' }). ([@nodo][])
* [#4006](https://github.com/rubocop-hq/rubocop/issues/4006): Prevent `Style/WhileUntilModifier` from breaking on a multiline modifier. ([@drenmi][])
* [#3345](https://github.com/rubocop-hq/rubocop/issues/3345): Allow `Style/WordArray`'s `WordRegex` configuration value to be an instance of `String`. ([@mikegee][])
* [#4013](https://github.com/rubocop-hq/rubocop/pull/4013): Follow redirects for RemoteConfig. ([@buenaventure][])
* [#3917](https://github.com/rubocop-hq/rubocop/issues/3917): Rails/FilePath Match nodes in a method call only once. ([@unmanbearpig][])
* [#3673](https://github.com/rubocop-hq/rubocop/issues/3673): Fix regression on `Style/RedundantSelf` when assigning to same local variable. ([@bankair][])
* [#4047](https://github.com/rubocop-hq/rubocop/issues/4047): Allow `find_zone` and `find_zone!` methods in `Rails/TimeZone`. ([@attilahorvath][])
* [#3457](https://github.com/rubocop-hq/rubocop/issues/3457): Clear a warning and prevent new warnings. ([@mikegee][])
* [#4066](https://github.com/rubocop-hq/rubocop/issues/4066): Register an offense in `Lint/ShadowedException` when an exception is shadowed and there is an implicit begin. ([@rrosenblum][])
* [#4001](https://github.com/rubocop-hq/rubocop/issues/4001): Lint/UnneededDisable of Metrics/LineLength that isn't unneeded. ([@wkurniawan07][])
* [#3960](https://github.com/rubocop-hq/rubocop/issues/3960): Let `Include`/`Exclude` paths in all files beginning with `.rubocop` be relative to the configuration file's directory and not to the current directory. ([@jonas054][])
* [#4049](https://github.com/rubocop-hq/rubocop/pull/4049): Bugfix for `Style/EmptyLiteral` cop. ([@ota42y][])
* [#4112](https://github.com/rubocop-hq/rubocop/pull/4112): Fix false positives about double quotes in `Style/StringLiterals`, `Style/UnneededCapitalW` and `Style/UnneededPercentQ` cops. ([@pocke][])
* [#4109](https://github.com/rubocop-hq/rubocop/issues/4109): Fix incorrect auto correction in `Style/SelfAssignment` cop. ([@pocke][])
* [#4110](https://github.com/rubocop-hq/rubocop/issues/4110): Fix incorrect auto correction in `Style/BracesAroundHashParameters` cop. ([@musialik][])
* [#4084](https://github.com/rubocop-hq/rubocop/issues/4084): Fix incorrect auto correction in `Style/TernaryParentheses` cop. ([@musialik][])
* [#4102](https://github.com/rubocop-hq/rubocop/issues/4102): Fix `Security/JSONLoad`, `Security/MarshalLoad` and `Security/YAMLLoad` cops patterns not matching ::Const. ([@musialik][])
* [#3580](https://github.com/rubocop-hq/rubocop/issues/3580): Handle combinations of `# rubocop:disable all` and `# rubocop:disable SomeCop`. ([@jonas054][])
* [#4124](https://github.com/rubocop-hq/rubocop/issues/4124): Fix auto correction bugs in `Style/SymbolArray` cop. ([@pocke][])
* [#4128](https://github.com/rubocop-hq/rubocop/issues/4128): Prevent `Style/CaseIndentation` cop from registering offenses on single-line case statements. ([@drenmi][])
* [#4143](https://github.com/rubocop-hq/rubocop/issues/4143): Prevent `Style/IdenticalConditionalBranches` from registering offenses when a case statement has an empty when. ([@dpostorivo][])
* [#4160](https://github.com/rubocop-hq/rubocop/pull/4160): Fix a regression where `UselessAssignment` cop may not properly detect useless assignments when there's only a single conditional expression in the top level scope. ([@yujinakayama][])
* [#4162](https://github.com/rubocop-hq/rubocop/pull/4162): Fix a false negative in `UselessAssignment` cop with nested conditionals. ([@yujinakayama][])

## 0.47.1 (2017-01-18)

### Bug fixes

* [#3911](https://github.com/rubocop-hq/rubocop/issues/3911): Prevent a crash in `Performance/RegexpMatch` cop with module definition. ([@pocke][])
* [#3908](https://github.com/rubocop-hq/rubocop/issues/3908): Prevent `Style/AlignHash` from breaking on a keyword splat when using enforced `table` style. ([@drenmi][])
* [#3918](https://github.com/rubocop-hq/rubocop/issues/3918): Prevent `Rails/EnumUniqueness` from breaking on a non-literal hash value. ([@drenmi][])
* [#3914](https://github.com/rubocop-hq/rubocop/pull/3914): Fix department resolution for third party cops required through configuration. ([@backus][])
* [#3846](https://github.com/rubocop-hq/rubocop/issues/3846): `NodePattern` works for hyphenated node types. ([@alexdowad][])
* [#3922](https://github.com/rubocop-hq/rubocop/issues/3922): Prevent `Style/NegatedIf` from breaking on negated ternary. ([@drenmi][])
* [#3915](https://github.com/rubocop-hq/rubocop/issues/3915): Fix a false positive in `Lint/SafeNavigationChain` cop with `try` method. ([@pocke][])

## 0.47.0 (2017-01-16)

### New features

* [#3822](https://github.com/rubocop-hq/rubocop/pull/3822): Add `Rails/FilePath` cop. ([@iguchi1124][])
* [#3821](https://github.com/rubocop-hq/rubocop/pull/3821): Add `Security/YAMLLoad` cop. ([@cyberdelia][])
* [#3816](https://github.com/rubocop-hq/rubocop/pull/3816): Add `Security/MarshalLoad` cop. ([@cyberdelia][])
* [#3757](https://github.com/rubocop-hq/rubocop/pull/3757): Add Auto-Correct for `Bundler/OrderedGems` cop. ([@pocke][])
* `Style/FrozenStringLiteralComment` now supports the style `never` that will remove the `frozen_string_literal` comment. ([@rrosenblum][])
* [#3795](https://github.com/rubocop-hq/rubocop/pull/3795): Add `Lint/MultipleCompare` cop. ([@pocke][])
* [#3772](https://github.com/rubocop-hq/rubocop/issues/3772): Allow exclusion of certain methods for `Metrics/BlockLength`. ([@NobodysNightmare][])
* [#3804](https://github.com/rubocop-hq/rubocop/pull/3804): Add new `Lint/SafeNavigationChain` cop. ([@pocke][])
* [#3670](https://github.com/rubocop-hq/rubocop/pull/3670): Add `CountBlocks` boolean option to `Metrics/BlockNesting`. It allows blocks to be counted towards the nesting limit. ([@georgyangelov][])
* [#2992](https://github.com/rubocop-hq/rubocop/issues/2992): Add a configuration to `Style/ConditionalAssignment` to toggle offenses for ternary expressions. ([@rrosenblum][])
* [#3824](https://github.com/rubocop-hq/rubocop/pull/3824): Add new `Performance/RegexpMatch` cop. ([@pocke][])
* [#3825](https://github.com/rubocop-hq/rubocop/pull/3825): Add new `Rails/SkipsModelValidations` cop. ([@rahulcs][])
* [#3737](https://github.com/rubocop-hq/rubocop/issues/3737): Add new `Style/MethodCallWithArgsParentheses` cop. ([@dominh][])
* Renamed `MethodCallParentheses` to `MethodCallWithoutArgsParentheses`. ([@dominh][])
* [#3854](https://github.com/rubocop-hq/rubocop/pull/3854): Add new `Rails/ReversibleMigration` cop. ([@sue445][])
* [#3872](https://github.com/rubocop-hq/rubocop/pull/3872): Detect `String#%` with hash literal. ([@backus][])
* [#2731](https://github.com/rubocop-hq/rubocop/issues/2731): Allow configuration of method calls that create methods for `Lint/UselessAccessModifier`. ([@pat][])

### Changes

* [#3820](https://github.com/rubocop-hq/rubocop/pull/3820): Rename `Lint/Eval` to `Security/Eval`. ([@cyberdelia][])
* [#3725](https://github.com/rubocop-hq/rubocop/issues/3725): Disable `Style/SingleLineBlockParams` by default. ([@tejasbubane][])
* [#3765](https://github.com/rubocop-hq/rubocop/pull/3765): Add a validation for supported styles other than EnforcedStyle. `AlignWith`, `IndentWhenRelativeTo` and `EnforcedMode` configurations are renamed. ([@pocke][])
* [#3782](https://github.com/rubocop-hq/rubocop/pull/3782): Add check for `add_reference` method by `Rails/NotNullColumn` cop. ([@pocke][])
* [#3761](https://github.com/rubocop-hq/rubocop/pull/3761): Update `Style/RedundantFreeze` message from `Freezing immutable objects is pointless.` to `Do not freeze immutable objects, as freezing them has no effect.`. ([@lucasuyezu][])
* [#3753](https://github.com/rubocop-hq/rubocop/issues/3753): Change error message of `Bundler/OrderedGems` to mention `Alphabetize Gems`. ([@tejasbubane][])
* [#3802](https://github.com/rubocop-hq/rubocop/pull/3802): Ignore case when checking Gemfile order. ([@breckenedge][])
* Add missing examples in `Lint` cops documentation. ([@enriikke][])
* Make `Style/EmptyMethod` cop aware of class methods. ([@drenmi][])
* [#3871](https://github.com/rubocop-hq/rubocop/pull/3871): Add check for void `defined?` and `self` by `Lint/Void` cop. ([@pocke][])
* Allow ignoring methods in `Style/BlockDelimiters` when using any style. ([@twe4ked][])

### Bug fixes

* [#3751](https://github.com/rubocop-hq/rubocop/pull/3751): Avoid crash in `Rails/EnumUniqueness` cop. ([@pocke][])
* [#3766](https://github.com/rubocop-hq/rubocop/pull/3766): Avoid crash in `Style/ConditionalAssignment` cop with masgn. ([@pocke][])
* [#3770](https://github.com/rubocop-hq/rubocop/pull/3770): `Style/RedundantParentheses` Don't flag raised to a power negative numeric literals, since removing the parentheses would change the meaning of the expressions. ([@amogil][])
* [#3750](https://github.com/rubocop-hq/rubocop/issues/3750): Register an offense in `Style/ConditionalAssignment` when the assignment spans multiple lines. ([@rrosenblum][])
* [#3775](https://github.com/rubocop-hq/rubocop/pull/3775): Avoid crash in `Style/HashSyntax` cop with an empty hash. ([@pocke][])
* [#3783](https://github.com/rubocop-hq/rubocop/pull/3783): Maintain parentheses in `Rails/HttpPositionalArguments` when methods are defined with them. ([@kevindew][])
* [#3786](https://github.com/rubocop-hq/rubocop/pull/3786): Avoid crash `Style/ConditionalAssignment` cop with mass assign method. ([@pocke][])
* [#3749](https://github.com/rubocop-hq/rubocop/pull/3749): Detect corner case of `Style/NumericLitterals`. ([@kamaradclimber][])
* [#3788](https://github.com/rubocop-hq/rubocop/pull/3788): Prevent bad auto-correct in `Style/Next` when block has nested conditionals. ([@drenmi][])
* [#3807](https://github.com/rubocop-hq/rubocop/pull/3807): Prevent `Style/Documentation` and `Style/DocumentationMethod` from mistaking RuboCop directives for class documentation. ([@drenmi][])
* [#3815](https://github.com/rubocop-hq/rubocop/pull/3815): Fix false positive in `Style/IdenticalConditionalBranches` cop when branches have same line at leading. ([@pocke][])
* Fix false negative in `Rails/HttpPositionalArguments` where offense would go undetected if one of the request parameter names matched one of the special keyword arguments. ([@deivid-rodriguez][])
* Fix false negative in `Rails/HttpPositionalArguments` where offense would go undetected if the `:format` keyword was used with other non-special keywords. ([@deivid-rodriguez][])
* [#3406](https://github.com/rubocop-hq/rubocop/issues/3406): Enable cops if Enabled is not explicitly set to false. ([@metcalf][])
* Fix `Lint/FormatParameterMismatch` for splatted last argument. ([@zverok][])
* [#3853](https://github.com/rubocop-hq/rubocop/pull/3853): Fix false positive in `RedundantParentheses` cop with multiple expression. ([@pocke][])
* [#3870](https://github.com/rubocop-hq/rubocop/pull/3870): Avoid crash in `Rails/HttpPositionalArguments`. ([@pocke][])
* [#3869](https://github.com/rubocop-hq/rubocop/pull/3869): Prevent `Lint/FormatParameterMismatch` from breaking when `#%` is passed an empty array. ([@drenmi][])
* [#3879](https://github.com/rubocop-hq/rubocop/pull/3879): Properly handle Emacs and Vim magic comments for `FrozenStringLiteralComment`. ([@backus][])
* [#3736](https://github.com/rubocop-hq/rubocop/issues/3736): Fix to remove accumulator return value by auto-correction in `Style/EachWithObject`. ([@pocke][])

## 0.46.0 (2016-11-30)

### New features

* [#3600](https://github.com/rubocop-hq/rubocop/issues/3600): Add new `Bundler/DuplicatedGem` cop. ([@jmks][])
* [#3624](https://github.com/rubocop-hq/rubocop/pull/3624): Add new configuration option `empty_lines_special` to `Style/EmptyLinesAroundClassBody` and `Style/EmptyLinesAroundModuleBody`. ([@legendetm][])
* Add new `Style/EmptyMethod` cop. ([@drenmi][])
* `Style/EmptyLiteral` will now auto-correct `Hash.new` when it is the first argument being passed to a method. The arguments will be wrapped with parenthesis. ([@rrosenblum][])
* [#3713](https://github.com/rubocop-hq/rubocop/pull/3713): Respect `DisabledByDefault` in parent configs. ([@aroben][])
* New cop `Rails/EnumUniqueness` checks for duplicate values defined in enum config. ([@olliebennett][])
* New cop `Rails/EnumUniqueness` checks for duplicate values defined in enum config hash. ([@olliebennett][])
* [#3451](https://github.com/rubocop-hq/rubocop/issues/3451): Add new `require_parentheses_when_complex` style to `Style/TernaryParentheses` cop. ([@swcraig][])
* [#3600](https://github.com/rubocop-hq/rubocop/issues/3600): Add new `Bundler/OrderedGems` cop. ([@tdeo][])
* [#3479](https://github.com/rubocop-hq/rubocop/issues/3479): Add new configuration option `IgnoredPatterns` to `Metrics/LineLength`. ([@jonas054][])

### Changes

* The offense range for `Performance/FlatMap` now includes any parameters that are passed to `flatten`. ([@rrosenblum][])
* [#1747](https://github.com/rubocop-hq/rubocop/issues/1747): Update `Style/SpecialGlobalVars` messages with a reminder to `require 'English'`. ([@ivanovaleksey][])
* Checks `binding.irb` call by `Lint/Debugger` cop. ([@pocke][])
* [#3742](https://github.com/rubocop-hq/rubocop/pull/3742): Checks `min` and `max` call by `Performance/CompareWithBlock` cop. ([@pocke][])

### Bug fixes

* [#3662](https://github.com/rubocop-hq/rubocop/issues/3662): Fix the auto-correction of `Lint/UnneededSplatExpansion` when the splat expansion is inside of another array. ([@rrosenblum][])
* [#3699](https://github.com/rubocop-hq/rubocop/issues/3699): Fix false positive in `Style/VariableNumber` on variable names ending with an underscore. ([@bquorning][])
* [#3687](https://github.com/rubocop-hq/rubocop/issues/3687): Fix the fact that `Style/TernaryParentheses` cop claims to correct uncorrected offenses. ([@Ana06][])
* [#3568](https://github.com/rubocop-hq/rubocop/issues/3568): Fix `--auto-gen-config` behavior for `Style/VariableNumber`. ([@jonas054][])
* Add `format` as an acceptable keyword argument for `Rails/HttpPositionalArguments`. ([@aesthetikx][])
* [#3598](https://github.com/rubocop-hq/rubocop/issues/3598): In `Style/NumericPredicate`, don't report `x != 0` or `x.nonzero?` as the expressions have different values. ([@jonas054][])
* [#3690](https://github.com/rubocop-hq/rubocop/issues/3690): Do not register an offense for multiline braces with content in `Style/SpaceInsideBlockBraces`. ([@rrosenblum][])
* [#3746](https://github.com/rubocop-hq/rubocop/issues/3746): `Lint/NonLocalExitFromIterator` does not warn about `return` in a block which is passed to `Object#define_singleton_method`. ([@AlexWayfer][])

## 0.45.0 (2016-10-31)

### New features

* [#3615](https://github.com/rubocop-hq/rubocop/pull/3615): Add autocorrection for `Lint/EmptyInterpolation`. ([@pocke][])
* Make `PercentLiteralDelimiters` enforce delimiters around `%I()` too. ([@bronson][])
* [#3408](https://github.com/rubocop-hq/rubocop/issues/3408): Add check for repeated values in case conditionals. ([@swcraig][])
* [#3646](https://github.com/rubocop-hq/rubocop/pull/3646): Add new `Lint/EmptyWhen` cop. ([@drenmi][])
* [#3246](https://github.com/rubocop-hq/rubocop/issues/3246): Add list of all cops to the manual (generated automatically from a rake task). ([@sihu][])
* [#3647](https://github.com/rubocop-hq/rubocop/issues/3647): Add `--force-default-config` option. ([@jawshooah][])
* [#3570](https://github.com/rubocop-hq/rubocop/issues/3570): Add new `MultilineIfModifier` cop to avoid usage of if/unless-modifiers on multiline statements. ([@tessi][])
* [#3631](https://github.com/rubocop-hq/rubocop/issues/3631): Add new `Style/SpaceInLambdaLiteral` cop to check for spaces in lambda literals. ([@swcraig][])
* Add new `Lint/EmptyExpression` cop. ([@drenmi][])

### Bug fixes

* [#3553](https://github.com/rubocop-hq/rubocop/pull/3553): Make `Style/RedundantSelf` cop to not register an offence for `self.()`. ([@iGEL][])
* [#3474](https://github.com/rubocop-hq/rubocop/issues/3474): Make the `Rails/TimeZone` only analyze functions which have "Time" in the receiver. ([@b-t-g][])
* [#3607](https://github.com/rubocop-hq/rubocop/pull/3607): Fix `Style/RedundantReturn` cop for empty if body. ([@pocke][])
* [#3291](https://github.com/rubocop-hq/rubocop/issues/3291): Improve detection of `raw` and `html_safe` methods in `Rails/OutputSafety`. ([@lumeet][])
* Redundant return style now properly handles empty `when` blocks. ([@albus522][])
* [#3622](https://github.com/rubocop-hq/rubocop/pull/3622): Fix false positive for `Metrics/MethodLength` and `Metrics/BlockLength`. ([@meganemura][])
* [#3625](https://github.com/rubocop-hq/rubocop/pull/3625): Fix some cops errors when condition is empty brace. ([@pocke][])
* [#3468](https://github.com/rubocop-hq/rubocop/issues/3468): Fix bug regarding alignment inside `begin`..`end` block in `Style/MultilineMethodCallIndentation`. ([@jonas054][])
* [#3644](https://github.com/rubocop-hq/rubocop/pull/3644): Fix generation incorrect documentation. ([@pocke][])
* [#3637](https://github.com/rubocop-hq/rubocop/issues/3637): Fix Style/NonNilCheck crashing for ternary condition. ([@tejasbubane][])
* [#3654](https://github.com/rubocop-hq/rubocop/pull/3654): Add missing keywords for `Rails/HttpPositionalArguments`. ([@eitoball][])
* [#3652](https://github.com/rubocop-hq/rubocop/issues/3652): Avoid crash Rails/HttpPositionalArguments for lvar params when auto-correct. ([@pocke][])
* Fix bug in `Style/SafeNavigation` where there is a check for an object in an elsif statement with a method call on that object in the branch. ([@rrosenblum][])
* [#3660](https://github.com/rubocop-hq/rubocop/pull/3660): Fix false positive for Rails/SafeNavigation when without receiver. ([@pocke][])
* [#3650](https://github.com/rubocop-hq/rubocop/issues/3650): Fix `Style/VariableNumber` registering an offense for variables with double digit numbers. ([@rrosenblum][])
* [#3494](https://github.com/rubocop-hq/rubocop/issues/3494): Check `rails` style indentation also inside blocks in `Style/IndentationWidth`. ([@jonas054][])
* [#3676](https://github.com/rubocop-hq/rubocop/issues/3676): Ignore raw and html_safe invocations when wrapped inside a safe_join. ([@b-t-g][])

### Changes

* [#3601](https://github.com/rubocop-hq/rubocop/pull/3601): Change default args for `Style/SingleLineBlockParams`. This cop checks that `reduce` and `inject` use the variable names `a` and `e` for block arguments. These defaults are uncommunicative variable names and thus conflict with the ["Uncommunicative Variable Name" check in Reek](https://github.com/troessner/reek/blob/master/docs/Uncommunicative-Variable-Name.md). Default args changed to `acc` and `elem`.([@jessieay][])
* [#3645](https://github.com/rubocop-hq/rubocop/pull/3645): Fix bug with empty case when nodes in `Style/RedundantReturn`. ([@tiagocasanovapt][])
* [#3263](https://github.com/rubocop-hq/rubocop/issues/3263): Fix auto-correct of if statements inside of unless else statements in `Style/ConditionalAssignment`. ([@rrosenblum][])
* Bump default Ruby version to 2.1. ([@drenmi][])

## 0.44.1 (2016-10-13)

### Bug fixes

* Remove a debug `require`. ([@bbatsov][])

## 0.44.0 (2016-10-13)

### New features

* [#3560](https://github.com/rubocop-hq/rubocop/pull/3560): Add a configuration option `empty_lines_except_namespace` to `Style/EmptyLinesAroundClassBody` and `Style/EmptyLinesAroundModuleBody`. ([@legendetm][])
* [#3370](https://github.com/rubocop-hq/rubocop/issues/3370): Add new `Rails/HttpPositionalArguments` cop to check your Rails 5 test code for existence of positional args usage. ([@logicminds][])
* [#3510](https://github.com/rubocop-hq/rubocop/issues/3510): Add a configuration option, `ConvertCodeThatCanStartToReturnNil`, to `Style/SafeNavigation` to check for code that could start returning `nil` if safe navigation is used. ([@rrosenblum][])
* Add a new `AllCops/StyleGuideBaseURL` setting that allows the use of relative paths and/or fragments within each cop's `StyleGuide` setting, to make forking of custom style guides easier. ([@scottmatthewman][])
* [#3566](https://github.com/rubocop-hq/rubocop/issues/3566): Add new `Metric/BlockLength` cop to ensure blocks don't get too long. ([@savef][])
* [#3428](https://github.com/rubocop-hq/rubocop/issues/3428): Add support for configuring `Style/PreferredHashMethods` with either `short` or `verbose` style method names. ([@abrom][])
* [#3455](https://github.com/rubocop-hq/rubocop/issues/3455): Add new `Rails/DynamicFindBy` cop. ([@pocke][])
* [#3542](https://github.com/rubocop-hq/rubocop/issues/3542): Add a configuration option, `IgnoreCopDirectives`, to `Metrics/LineLength` to stop cop directives (`# rubocop:disable Metrics/AbcSize`) from being counted when considering line length. ([@jmks][])
* Add new `Rails/DelegateAllowBlank` cop. ([@connorjacobsen][])
* Add new `Style/MultilineMemoization` cop. ([@drenmi][])

### Bug fixes

* [#3103](https://github.com/rubocop-hq/rubocop/pull/3103): Make `Style/ExtraSpacing` cop register an offense for extra spaces present in single-line hash literals. ([@tcdowney][])
* [#3513](https://github.com/rubocop-hq/rubocop/pull/3513): Fix false positive in `Style/TernaryParentheses` for a ternary with ranges. ([@dreyks][])
* [#3520](https://github.com/rubocop-hq/rubocop/issues/3520): Fix regression causing `Lint/AssignmentInCondition` false positive. ([@savef][])
* [#3514](https://github.com/rubocop-hq/rubocop/issues/3514): Make `Style/VariableNumber` cop not register an offense when valid normal case variable names have an integer after the first `_`. ([@b-t-g][])
* [#3516](https://github.com/rubocop-hq/rubocop/issues/3516): Make `Style/VariableNumber` cop not register an offense when valid normal case variable names have an integer in the middle. ([@b-t-g][])
* [#3436](https://github.com/rubocop-hq/rubocop/issues/3436): Make `Rails/SaveBang` cop not register an offense when return value of a non-bang method is returned by the parent method. ([@coorasse][])
* [#3540](https://github.com/rubocop-hq/rubocop/issues/3540): Fix `Style/GuardClause` to register offense for instance and singleton methods. ([@tejasbubane][])
* [#3311](https://github.com/rubocop-hq/rubocop/issues/3311): Detect incompatibilities with the external encoding to prevent bad autocorrections in `Style/StringLiterals`. ([@deivid-rodriguez][])
* [#3499](https://github.com/rubocop-hq/rubocop/issues/3499): Ensure `Lint/UnusedBlockArgument` doesn't make recommendations that would change arity for methods defined using `#define_method`. ([@drenmi][])
* [#3430](https://github.com/rubocop-hq/rubocop/issues/3430): Fix exception in `Performance/RedundantMerge` when inspecting a `#merge!` with implicit receiver. ([@drenmi][])
* [#3411](https://github.com/rubocop-hq/rubocop/issues/3411): Avoid auto-correction crash for single `when` in `Performance/CaseWhenSplat`. ([@jonas054][])
* [#3286](https://github.com/rubocop-hq/rubocop/issues/3286): Allow `self.a, self.b = b, a` in `Style/ParallelAssignment`. ([@jonas054][])
* [#3419](https://github.com/rubocop-hq/rubocop/issues/3419): Report offense for `unless x.nil?` in `Style/NonNilCheck` if `IncludeSemanticChanges` is `true`. ([@jonas054][])
* [#3382](https://github.com/rubocop-hq/rubocop/issues/3382): Avoid auto-correction crash for multiple elsifs in `Style/EmptyElse`. ([@lumeet][])
* [#3334](https://github.com/rubocop-hq/rubocop/issues/3334): Do not register an offense for a literal space (`\s`) in `Style/UnneededCapitalW`. ([@rrosenblum][])
* [#3390](https://github.com/rubocop-hq/rubocop/issues/3390): Fix SaveBang cop for multiple conditional. ([@tejasbubane][])
* [#3577](https://github.com/rubocop-hq/rubocop/issues/3577): Fix `Style/RaiseArgs` not allowing compact raise with splatted args. ([@savef][])
* [#3578](https://github.com/rubocop-hq/rubocop/issues/3578): Fix safe navigation method call counting in `Metrics/AbcSize`. ([@savef][])
* [#3592](https://github.com/rubocop-hq/rubocop/issues/3592): Fix `Style/RedundantParentheses` for indexing with literals. ([@thegedge][])
* [#3597](https://github.com/rubocop-hq/rubocop/issues/3597): Fix the autocorrect of `Performance/CaseWhenSplat` when trying to rearange splat expanded variables to the end of a when condition. ([@rrosenblum][])

### Changes

* [#3512](https://github.com/rubocop-hq/rubocop/issues/3512): Change error message of `Lint/UnneededSplatExpansion` for array in method parameters. ([@tejasbubane][])
* [#3510](https://github.com/rubocop-hq/rubocop/issues/3510): Fix some issues with `Style/SafeNavigation`. Fix auto-correct of multiline if expressions, and do not register an offense for scenarios using `||` and ternary expression. ([@rrosenblum][])
* [#3503](https://github.com/rubocop-hq/rubocop/issues/3503): Change misleading message of `Style/EmptyLinesAroundAccessModifier`. ([@bquorning][])
* [#3407](https://github.com/rubocop-hq/rubocop/issues/3407): Turn off autocorrect for unsafe rules by default. ([@ptarjan][])
* [#3521](https://github.com/rubocop-hq/rubocop/issues/3521): Turn off autocorrect for `Security/JSONLoad` by default. ([@savef][])
* [#2903](https://github.com/rubocop-hq/rubocop/issues/2903): `Style/RedundantReturn` looks for redundant `return` inside conditional branches. ([@lumeet][])

## 0.43.0 (2016-09-19)

### New features

* [#3379](https://github.com/rubocop-hq/rubocop/issues/3379): Add table of contents at the beginning of HTML formatted output. ([@hedgesky][])
* [#2968](https://github.com/rubocop-hq/rubocop/issues/2968): Add new `Style/DocumentationMethod` cop. ([@sooyang][])
* [#3360](https://github.com/rubocop-hq/rubocop/issues/3360): Add `RequireForNonPublicMethods` configuration option to `Style/DocumentationMethod` cop. ([@drenmi][])
* Add new `Rails/SafeNavigation` cop to convert `try!` to `&.`. ([@rrosenblum][])
* [#3415](https://github.com/rubocop-hq/rubocop/pull/3415): Add new `Rails/NotNullColumn` cop. ([@pocke][])
* [#3167](https://github.com/rubocop-hq/rubocop/issues/3167): Add new `Style/VariableNumber` cop. ([@sooyang][])
* Add new style `no_mixed_keys` to `Style/HashSyntax` to only check for hashes with mixed keys. ([@daviddavis][])
* Allow including multiple configuration files from a single gem. ([@tjwallace][])
* Add check for `persisted?` method call when using a create method in `Rails/SaveBang`. ([@QuinnHarris][])
* Add new `Style/SafeNavigation` cop to convert method calls safeguarded by a non `nil` check for the object to `&.`. ([@rrosenblum][])
* Add new `Performance/SortWithBlock` cop to use `sort_by(&:foo)` instead of `sort { |a, b| a.foo <=> b.foo }`. ([@koic][])
* [#3492](https://github.com/rubocop-hq/rubocop/pull/3492): Add new `UnifiedInteger` cop. ([@pocke][])

### Bug fixes

* [#3383](https://github.com/rubocop-hq/rubocop/issues/3383): Fix the local variable reset issue with `Style/RedundantSelf` cop. ([@bankair][])
* [#3445](https://github.com/rubocop-hq/rubocop/issues/3445): Fix bad autocorrect for `Style/AndOr` cop. ([@mikezter][])
* [#3349](https://github.com/rubocop-hq/rubocop/issues/3349): Fix bad autocorrect for `Style/Lambda` cop. ([@metcalf][])
* [#3351](https://github.com/rubocop-hq/rubocop/issues/3351): Fix bad auto-correct for `Performance/RedundantMatch` cop. ([@annaswims][])
* [#3347](https://github.com/rubocop-hq/rubocop/issues/3347): Prevent infinite loop in `Style/TernaryParentheses` cop when used together with `Style/RedundantParentheses`. ([@drenmi][])
* [#3209](https://github.com/rubocop-hq/rubocop/issues/3209): Remove faulty line length check from `Style/GuardClause` cop. ([@drenmi][])
* [#3366](https://github.com/rubocop-hq/rubocop/issues/3366): Make `Style/MutableConstant` cop aware of splat assignments. ([@drenmi][])
* [#3372](https://github.com/rubocop-hq/rubocop/pull/3372): Fix RuboCop crash with empty brackets in `Style/Next` cop. ([@pocke][])
* [#3358](https://github.com/rubocop-hq/rubocop/issues/3358): Make `Style/MethodMissing` cop aware of class scope. ([@drenmi][])
* [#3342](https://github.com/rubocop-hq/rubocop/issues/3342): Fix error in `Lint/ShadowedException` cop if last rescue does not have parameter. ([@soutaro][])
* [#3380](https://github.com/rubocop-hq/rubocop/issues/3380): Fix false positive in `Style/TrailingUnderscoreVariable` cop. ([@drenmi][])
* [#3388](https://github.com/rubocop-hq/rubocop/issues/3388): Fix bug where `Lint/ShadowedException` would register an offense when rescuing different numbers of custom exceptions in multiple rescue groups. ([@rrosenblum][])
* [#3386](https://github.com/rubocop-hq/rubocop/issues/3386): Make `VariableForce` understand an empty RegExp literal as LHS to `=~`. ([@drenmi][])
* [#3421](https://github.com/rubocop-hq/rubocop/pull/3421): Fix clobbering `inherit_from` additions when not using Namespaces in the configs. ([@nicklamuro][])
* [#3425](https://github.com/rubocop-hq/rubocop/pull/3425): Fix bug for invalid bytes in UTF-8 in `Lint/PercentStringArray` cop. ([@pocke][])
* [#3374](https://github.com/rubocop-hq/rubocop/issues/3374): Make `SpaceInsideBlockBraces` and `SpaceBeforeBlockBraces` not depend on `BlockDelimiters` configuration. ([@jonas054][])
* Fix error in `Lint/ShadowedException` cop for higher number of rescue groups. ([@groddeck][])
* [#3456](https://github.com/rubocop-hq/rubocop/pull/3456): Don't crash on a multiline empty brace in `Style/MultilineMethodCallBraceLayout`. ([@pocke][])
* [#3423](https://github.com/rubocop-hq/rubocop/issues/3423): Checks if .rubocop is a file before parsing. ([@joejuzl][])
* [#3439](https://github.com/rubocop-hq/rubocop/issues/3439): Fix variable assignment check not working properly when a block is used in `Rails/SaveBang`. ([@QuinnHarris][])
* [#3401](https://github.com/rubocop-hq/rubocop/issues/3401): Read file contents in binary mode so `Style/EndOfLine` works on Windows. ([@jonas054][])
* [#3450](https://github.com/rubocop-hq/rubocop/issues/3450): Prevent `Style/TernaryParentheses` cop from making unsafe corrections. ([@drenmi][])
* [#3460](https://github.com/rubocop-hq/rubocop/issues/3460): Fix false positives in `Style/InlineComment` cop. ([@drenmi][])
* [#3485](https://github.com/rubocop-hq/rubocop/issues/3485): Make OneLineConditional cop not register offense for empty else. ([@tejasbubane][])
* [#3508](https://github.com/rubocop-hq/rubocop/pull/3508): Fix false negatives in `Rails/NotNullColumn`. ([@pocke][])
* [#3462](https://github.com/rubocop-hq/rubocop/issues/3462): Don't create MultilineMethodCallBraceLayout offenses for single-line method calls when receiver spans multiple lines. ([@maxjacobson][])

### Changes

* [#3341](https://github.com/rubocop-hq/rubocop/issues/3341): Exclude RSpec tests from inspection by `Style/NumericPredicate` cop. ([@drenmi][])
* Rename `Lint/UselessArraySplat` to `Lint/UnneededSplatExpansion`, and add functionality to check for unnecessary expansion of other literals. ([@rrosenblum][])
* No longer register an offense for splat expansion of an array literal in `Performance/CaseWhenSplat`. `Lint/UnneededSplatExpansion` now handles this behavior. ([@rrosenblum][])
* `Lint/InheritException` restricts inheriting from standard library subclasses of `Exception`. ([@metcalf][])
* No longer register an offense if the first line of code starts with `#\` in `Style/LeadingCommentSpace`. `config.ru` files consider such lines as options. ([@scottohara][])
* [#3292](https://github.com/rubocop-hq/rubocop/issues/3292): Remove `Performance/PushSplat` as it can produce code that is slower or even cause failure. ([@jonas054][])

## 0.42.0 (2016-07-25)

### New features

* [#3306](https://github.com/rubocop-hq/rubocop/issues/3306): Add autocorrection for `Style/EachWithObject`. ([@owst][])
* Add new `Style/TernaryParentheses` cop. ([@drenmi][])
* [#3136](https://github.com/rubocop-hq/rubocop/issues/3136): Add config for `UselessAccessModifier` so it can be made aware of ActiveSupport's `concerning` and `class_methods` methods. ([@maxjacobson][])
* [#3128](https://github.com/rubocop-hq/rubocop/issues/3128): Add new `Rails/SaveBang` cop. ([@QuinnHarris][])
* Add new `Style/NumericPredicate` cop. ([@drenmi][])

### Bug fixes

* [#3271](https://github.com/rubocop-hq/rubocop/issues/3271): Fix bad auto-correct for `Style/EachForSimpleLoop` cop. ([@drenmi][])
* [#3288](https://github.com/rubocop-hq/rubocop/issues/3288): Fix auto-correct of word and symbol arrays in `Style/ParallelAssignment` cop. ([@jonas054][])
* [#3307](https://github.com/rubocop-hq/rubocop/issues/3307): Fix exception when inspecting an operator assignment with `Style/MethodCallParentheses` cop. ([@drenmi][])
* [#3316](https://github.com/rubocop-hq/rubocop/issues/3316): Fix error for blocks without arguments in `Style/SingleLineBlockParams` cop. ([@owst][])
* [#3320](https://github.com/rubocop-hq/rubocop/issues/3320): Make `Style/OpMethod` aware of the backtick method. ([@drenmi][])
* Do not register an offense in `Lint/ShadowedException` when rescuing an exception built into Ruby before a custom exception. ([@rrosenblum][])

### Changes

* [#2645](https://github.com/rubocop-hq/rubocop/issues/2645): `Style/EmptyLiteral` no longer generates an offense for `String.new` when using frozen string literals. ([@drenmi][])
* [#3308](https://github.com/rubocop-hq/rubocop/issues/3308): Make `Lint/NextWithoutAccumulator` aware of nested enumeration. ([@drenmi][])
* Extend `Style/MethodMissing` cop to check for the conditions in the style guide. ([@drenmi][])
* [#3325](https://github.com/rubocop-hq/rubocop/issues/3325): Drop support for MRI 1.9.3. ([@drenmi][])
* Add support for MRI 2.4. ([@dvandersluis][])
* [#3256](https://github.com/rubocop-hq/rubocop/issues/3256): Highlight the closing brace in `Style/Multiline...BraceLayout` cops. ([@jonas054][])
* Always register an offense when rescuing `Exception` before or along with any other exception in `Lint/ShadowedException`. ([@rrosenblum][])

## 0.41.2 (2016-07-07)

### Bug fixes

* [#3248](https://github.com/rubocop-hq/rubocop/issues/3248): Support 'ruby-' prefix in `.ruby-version`. ([@tjwp][])
* [#3250](https://github.com/rubocop-hq/rubocop/pull/3250): Make regexp for cop names less restrictive in CommentConfig lines. ([@tjwp][])
* [#3261](https://github.com/rubocop-hq/rubocop/pull/3261): Prefer `TargetRubyVersion` to `.ruby-version`. ([@tjwp][])
* [#3249](https://github.com/rubocop-hq/rubocop/issues/3249): Account for `rescue nil` in `Style/ShadowedException`. ([@rrosenblum][])
* Modify the highlighting in `Style/ShadowedException` to be more useful. Highlight just `rescue` area. ([@rrosenblum][])
* [#3129](https://github.com/rubocop-hq/rubocop/issues/3129): Fix `Style/MethodCallParentheses` to work with multiple assignments. ([@tejasbubane][])
* [#3247](https://github.com/rubocop-hq/rubocop/issues/3247): Ensure whitespace after beginning of block in `Style/BlockDelimiters`. ([@tjwp][])
* [#2941](https://github.com/rubocop-hq/rubocop/issues/2941): Make sure `Lint/UnneededDisable` can do auto-correction. ([@jonas054][])
* [#3269](https://github.com/rubocop-hq/rubocop/pull/3269):  Fix `Lint/ShadowedException` to block arbitrary code execution. ([@pocke][])
* [#3266](https://github.com/rubocop-hq/rubocop/issues/3266): Handle empty parentheses in `Performance/RedundantBlockCall` auto-correct. ([@jonas054][])
* [#3272](https://github.com/rubocop-hq/rubocop/issues/3272): Add escape character missing to LITERAL_REGEX. ([@pocke][])
* [#3255](https://github.com/rubocop-hq/rubocop/issues/3255): Fix auto-correct for `Style/RaiseArgs` when constructing exception without arguments. ([@drenmi][])
* [#3294](https://github.com/rubocop-hq/rubocop/pull/3294): Allow to use `Time.zone_default`. ([@Tei][])
* [#3300](https://github.com/rubocop-hq/rubocop/issues/3300): Do not replace `%q()`s containing escaped non-backslashes. ([@owst][])

### Changes

* [#3230](https://github.com/rubocop-hq/rubocop/issues/3230): Improve highlighting for `Style/AsciiComments` cop. ([@drenmi][])
* Improve highlighting for `Style/AsciiIdentifiers` cop. ([@drenmi][])
* [#3265](https://github.com/rubocop-hq/rubocop/issues/3265): Include --no-offense-counts in .rubocop_todo.yml. ([@vergenzt][])

## 0.41.1 (2016-06-26)

### Bug fixes

* [#3245](https://github.com/rubocop-hq/rubocop/pull/3245): Fix `UniqBeforePluck` cop by solving difference of config name. ([@pocke][])

## 0.41.0 (2016-06-25)

### New features

* [#2956](https://github.com/rubocop-hq/rubocop/issues/2956): Prefer `.ruby-version` to `TargetRubyVersion`. ([@pclalv][])
* [#3095](https://github.com/rubocop-hq/rubocop/issues/3095): Add `IndentationWidth` configuration parameter for `Style/AlignParameters` cop. ([@alexdowad][])
* [#3066](https://github.com/rubocop-hq/rubocop/issues/3066): Add new `Style/ImplicitRuntimeError` cop which advises the use of an explicit exception class when raising an error. ([@alexdowad][])
* [#3018](https://github.com/rubocop-hq/rubocop/issues/3018): Add new `Style/EachForSimpleLoop` cop which advises the use of `Integer#times` for simple loops which iterate a fixed number of times. ([@alexdowad][])
* [#2595](https://github.com/rubocop-hq/rubocop/issues/2595): New `compact` style for `Style/SpaceInsideLiteralHashBraces`. ([@alexdowad][])
* [#2927](https://github.com/rubocop-hq/rubocop/issues/2927): Add autocorrect for `Rails/Validation` cop. ([@neodelf][])
* [#3135](https://github.com/rubocop-hq/rubocop/pull/3135): Add new `Rails/OutputSafety` cop. ([@josh][])
* [#3164](https://github.com/rubocop-hq/rubocop/pull/3164): Add [Fastlane](https://fastlane.tools/)'s Fastfile to the default Includes. ([@jules2689][])
* [#3173](https://github.com/rubocop-hq/rubocop/pull/3173): Make `Style/ModuleFunction` configurable with `module_function` and `extend_self` styles. ([@tjwp][])
* [#3105](https://github.com/rubocop-hq/rubocop/issues/3105): Add new `Rails/RequestReferer` cop. ([@giannileggio][])
* [#3200](https://github.com/rubocop-hq/rubocop/pull/3200): Add autocorrect for `Style/EachForSimpleLoop` cop. ([@tejasbubane][])
* [#3058](https://github.com/rubocop-hq/rubocop/issues/3058): Add new `Style/SpaceInsideArrayPercentLiteral` cop. ([@owst][])
* [#3058](https://github.com/rubocop-hq/rubocop/issues/3058): Add new `Style/SpaceInsidePercentLiteralDelimiters` cop. ([@owst][])
* [#3179](https://github.com/rubocop-hq/rubocop/pull/3179): Expose files to support testings Cops using RSpec. ([@tjwp][])
* [#3191](https://github.com/rubocop-hq/rubocop/issues/3191): Allow arbitrary comments after cop names in CommentConfig lines (e.g. rubocop:enable). ([@owst][])
* [#3165](https://github.com/rubocop-hq/rubocop/pull/3165): Add new `Lint/PercentStringArray` cop. ([@owst][])
* [#3165](https://github.com/rubocop-hq/rubocop/pull/3165): Add new `Lint/PercentSymbolArray` cop. ([@owst][])
* [#3177](https://github.com/rubocop-hq/rubocop/pull/3177): Add new `Style/NumericLiteralPrefix` cop. ([@tejasbubane][])
* [#1646](https://github.com/rubocop-hq/rubocop/issues/1646): Add configuration style `indented_relative_to_receiver` for `Style/MultilineMethodCallIndentation`. ([@jonas054][])
* New cop `Lint/ShadowedException` checks for the order which exceptions are rescued to avoid rescueing a less specific exception before a more specific exception. ([@rrosenblum][])
* [#3127](https://github.com/rubocop-hq/rubocop/pull/3127): New cop `Lint/InheritException` checks for error classes inheriting from `Exception`, and instead suggests `RuntimeError` or `StandardError`. ([@drenmi][])
* Add new `Performance/PushSplat` cop. ([@segiddins][])
* [#3089](https://github.com/rubocop-hq/rubocop/issues/3089): Add new `Rails/Exit` cop. ([@sgringwe][])
* [#3104](https://github.com/rubocop-hq/rubocop/issues/3104): Add new `Style/MethodMissing` cop. ([@haziqhafizuddin][])

### Bug fixes

* [#3005](https://github.com/rubocop-hq/rubocop/issues/3005): Symlink protection prevents use of caching in CI context. ([@urbanautomaton][])
* [#3037](https://github.com/rubocop-hq/rubocop/issues/3037): `Style/StringLiterals` understands that a bare '#', not '#@variable' or '#{interpolation}', does not require double quotes. ([@alexdowad][])
* [#2722](https://github.com/rubocop-hq/rubocop/issues/2722): `Style/ExtraSpacing` does not attempt to align an equals sign in an argument list with one in an assignment statement. ([@alexdowad][])
* [#3133](https://github.com/rubocop-hq/rubocop/issues/3133): `Style/MultilineMethodCallBraceLayout` does not register offenses for single-line calls. ([@alexdowad][])
* [#3170](https://github.com/rubocop-hq/rubocop/issues/3170): `Style/MutableConstant` does not infinite-loop when correcting an array with no brackets. ([@alexdowad][])
* [#3150](https://github.com/rubocop-hq/rubocop/issues/3150): Fix auto-correct for Style/MultilineArrayBraceLayout. ([@jspanjers][])
* [#3192](https://github.com/rubocop-hq/rubocop/pull/3192): Fix `Lint/UnusedBlockArgument`'s `IgnoreEmptyBlocks` parameter from being removed from configuration. ([@jfelchner][])
* [#3114](https://github.com/rubocop-hq/rubocop/issues/3114): Fix alignment `end` when auto-correcting `Style/EmptyElse`. ([@rrosenblum][])
* [#3120](https://github.com/rubocop-hq/rubocop/issues/3120): Fix `Lint/UselessAccessModifier` reporting useless access modifiers inside {Class,Module,Struct}.new blocks. ([@owst][])
* [#3125](https://github.com/rubocop-hq/rubocop/issues/3125): Fix `Rails/UniqBeforePluck` to ignore `uniq` with block. ([@tejasbubane][])
* [#3116](https://github.com/rubocop-hq/rubocop/issues/3116): `Style/SpaceAroundKeyword` allows `&.` method calls after `super` and `yield`. ([@segiddins][])
* [#3131](https://github.com/rubocop-hq/rubocop/issues/3131): Fix `Style/ZeroLengthPredicate` to ignore `size` and `length` variables. ([@tejasbubane][])
* [#3146](https://github.com/rubocop-hq/rubocop/pull/3146): Fix `NegatedIf` and `NegatedWhile` to ignore double negations. ([@natalzia-paperless][])
* [#3140](https://github.com/rubocop-hq/rubocop/pull/3140): `Style/FrozenStringLiteralComment` works with file doesn't have any tokens. ([@pocke][])
* [#3154](https://github.com/rubocop-hq/rubocop/issues/3154): Fix handling of `()` in `Style/RedundantParentheses`. ([@lumeet][])
* [#3155](https://github.com/rubocop-hq/rubocop/issues/3155): Fix `Style/SpaceAfterNot` reporting on the `not` keyword. ([@NobodysNightmare][])
* [#3160](https://github.com/rubocop-hq/rubocop/pull/3160): `Style/Lambda` fix whitespacing when auto-correcting unparenthesized arguments. ([@palkan][])
* [#2944](https://github.com/rubocop-hq/rubocop/issues/2944): Don't crash on strings that span multiple lines but only have one pair of delimiters in `Style/StringLiterals`. ([@jonas054][])
* [#3157](https://github.com/rubocop-hq/rubocop/issues/3157): Don't let `LineEndConcatenation` and `UnneededInterpolation` make changes to the same string during auto-correct. ([@jonas054][])
* [#3187](https://github.com/rubocop-hq/rubocop/issues/3187): Let `Style/BlockDelimiters` ignore blocks in *all* method arguments. ([@jonas054][])
* Modify `Style/ParallelAssignment` to use implicit begins when parallel assignment uses a `rescue` modifier and is the only thing in the method. ([@rrosenblum][])
* [#3217](https://github.com/rubocop-hq/rubocop/pull/3217): Fix output of ellipses for multi-line offense ranges in HTML formatter. ([@jonas054][])
* [#3207](https://github.com/rubocop-hq/rubocop/issues/3207): Auto-correct modifier `while`/`until` and `begin`..`end` + `while`/`until` in `Style/InfiniteLoop`. ([@jonas054][])
* [#3202](https://github.com/rubocop-hq/rubocop/issues/3202): Fix `Style/EmptyElse` registering wrong offenses and thus making RuboCop crash. ([@deivid-rodriguez][])
* [#3183](https://github.com/rubocop-hq/rubocop/issues/3183): Ensure `Style/SpaceInsideBlockBraces` reports offenses for multi-line blocks. ([@owst][])
* [#3017](https://github.com/rubocop-hq/rubocop/issues/3017): Fix `Style/StringLiterals` to register offenses on non-ascii strings. ([@deivid-rodriguez][])
* [#3056](https://github.com/rubocop-hq/rubocop/issues/3056): Fix `Style/StringLiterals` to register offenses on non-ascii strings. ([@deivid-rodriguez][])
* [#2986](https://github.com/rubocop-hq/rubocop/issues/2986): Fix `RedundantBlockCall` to not report calls that pass block arguments, or where the block has been overridden. ([@owst][])
* [#3223](https://github.com/rubocop-hq/rubocop/issues/3223): Return can take many arguments. ([@ptarjan][])
* [#3239](https://github.com/rubocop-hq/rubocop/pull/3239): Fix bug with --auto-gen-config and a file that does not exist. ([@meganemura][])
* [#3138](https://github.com/rubocop-hq/rubocop/issues/3138): Fix RuboCop crashing when config file contains utf-8 characters and external encoding is not utf-8. ([@deivid-rodriguez][])
* [#3175](https://github.com/rubocop-hq/rubocop/pull/3175): Generate 'Exclude' list for the cops with configurable enforced style to `.rubocop_todo.yml` if different styles are used. ([@flexoid][])
* [#3231](https://github.com/rubocop-hq/rubocop/pull/3231): Make `Rails/UniqBeforePluck` more conservative. ([@tjwp][])

### Changes

* [#3149](https://github.com/rubocop-hq/rubocop/pull/3149): Make `Style/HashSyntax` configurable to not report hash rocket syntax for symbols ending with ? or ! when using ruby19 style. ([@owst][])
* [#1758](https://github.com/rubocop-hq/rubocop/issues/1758): Let `Style/ClosingParenthesisIndentation` follow `Style/AlignParameters` configuration for method calls. ([@jonas054][])
* [#3224](https://github.com/rubocop-hq/rubocop/issues/3224): Rename `Style/DeprecatedHashMethods` to `Style/PreferredHashMethods`. ([@tejasbubane][])

## 0.40.0 (2016-05-09)

### New features

* [#2997](https://github.com/rubocop-hq/rubocop/pull/2997): `Performance/CaseWhenSplat` can now identify multiple offenses in the same branch and offenses that do not occur as the first argument. ([@rrosenblum][])
* [#2928](https://github.com/rubocop-hq/rubocop/issues/2928): `Style/NestedParenthesizedCalls` cop can auto-correct. ([@drenmi][])
* `Style/RaiseArgs` cop can auto-correct. ([@drenmi][])
* [#2993](https://github.com/rubocop-hq/rubocop/pull/2993): `Style/SpaceAfterColon` now checks optional keyword arguments. ([@owst][])
* [#3003](https://github.com/rubocop-hq/rubocop/pull/3003): Read command line options from `.rubocop` file and `RUBOCOP_OPTS` environment variable. ([@bolshakov][])
* [#2857](https://github.com/rubocop-hq/rubocop/issues/2857): `Style/MultilineArrayBraceLayout` enforced style is configurable and supports `symmetrical` and `new_line` options. ([@panthomakos][])
* [#2857](https://github.com/rubocop-hq/rubocop/issues/2857): `Style/MultilineHashBraceLayout` enforced style is configurable and supports `symmetrical` and `new_line` options. ([@panthomakos][])
* [#2857](https://github.com/rubocop-hq/rubocop/issues/2857): `Style/MultilineMethodCallBraceLayout` enforced style is configurable and supports `symmetrical` and `new_line` options. ([@panthomakos][])
* [#2857](https://github.com/rubocop-hq/rubocop/issues/2857): `Style/MultilineMethodDefinitionBraceLayout` enforced style is configurable and supports `symmetrical` and `new_line` options. ([@panthomakos][])
* [#3052](https://github.com/rubocop-hq/rubocop/pull/3052): `Style/MultilineArrayBraceLayout` enforced style supports `same_line` option. ([@panthomakos][])
* [#3052](https://github.com/rubocop-hq/rubocop/pull/3052): `Style/MultilineHashBraceLayout` enforced style supports `same_line` option. ([@panthomakos][])
* [#3052](https://github.com/rubocop-hq/rubocop/pull/3052): `Style/MultilineMethodCallBraceLayout` enforced style supports `same_line` option. ([@panthomakos][])
* [#3052](https://github.com/rubocop-hq/rubocop/pull/3052): `Style/MultilineMethodDefinitionBraceLayout` enforced style supports `same_line` option. ([@panthomakos][])
* [#3019](https://github.com/rubocop-hq/rubocop/issues/3019): Add new `Style/EmptyCaseCondition` cop. ([@owst][], [@rrosenblum][])
* [#3072](https://github.com/rubocop-hq/rubocop/pull/3072): Add new `Lint/UselessArraySplat` cop. ([@owst][])
* [#3022](https://github.com/rubocop-hq/rubocop/issues/3022): `Style/Lambda` enforced style supports `literal` option. ([@drenmi][])
* [#2909](https://github.com/rubocop-hq/rubocop/issues/2909): `Style/Lambda` enforced style supports `lambda` option. ([@drenmi][])
* [#3092](https://github.com/rubocop-hq/rubocop/pull/3092): Allow `Style/Encoding` to enforce using no encoding comments. ([@NobodysNightmare][])
* New cop `Rails/UniqBeforePluck` checks that `uniq` is used before `pluck`. ([@tjwp][])

### Bug fixes

* [#3112](https://github.com/rubocop-hq/rubocop/issues/3112): Fix `Style/ClassAndModuleChildren` for nested classes with explicit superclass. ([@jspanjers][])
* [#3032](https://github.com/rubocop-hq/rubocop/issues/3032): Fix autocorrecting parentheses for predicate methods without space before args. ([@graemeboy][])
* [#3000](https://github.com/rubocop-hq/rubocop/pull/3000): Fix encoding crash on HTML output. ([@gerrywastaken][])
* [#2983](https://github.com/rubocop-hq/rubocop/pull/2983): `Style/AlignParameters` message was clarified for `with_fixed_indentation` style. ([@dylanahsmith][])
* [#2314](https://github.com/rubocop-hq/rubocop/pull/2314): Ignore `UnusedBlockArgument` for keyword arguments. ([@volkert][])
* [#2975](https://github.com/rubocop-hq/rubocop/issues/2975): Make comment indentation before `)` consistent with comment indentation before `}` or `]`. ([@jonas054][])
* [#3010](https://github.com/rubocop-hq/rubocop/issues/3010): Fix double reporting/correction of spaces after ternary operator colons (now only reported by `Style/SpaceAroundOperators`, and not `Style/SpaceAfterColon` too). ([@owst][])
* [#3006](https://github.com/rubocop-hq/rubocop/issues/3006): Register an offense for calling `merge!` on a method on a variable inside `each_with_object` in `Performance/RedundantMerge`. ([@lumeet][], [@rrosenblum][])
* [#2886](https://github.com/rubocop-hq/rubocop/issues/2886): Custom cop changes now bust the cache. ([@ptarjan][])
* [#3043](https://github.com/rubocop-hq/rubocop/issues/3043): `Style/SpaceAfterNot` will now register an offense for a receiver that is wrapped in parentheses. ([@rrosenblum][])
* [#3039](https://github.com/rubocop-hq/rubocop/issues/3039): Accept `match` without a receiver in `Performance/EndWith`. ([@lumeet][])
* [#3039](https://github.com/rubocop-hq/rubocop/issues/3039): Accept `match` without a receiver in `Performance/StartWith`. ([@lumeet][])
* [#3048](https://github.com/rubocop-hq/rubocop/issues/3048): `Lint/NestedMethodDefinition` shouldn't flag methods defined on Structs. ([@owst][])
* [#2912](https://github.com/rubocop-hq/rubocop/issues/2912): Check whether a line is aligned with the following line if the preceding line is not an assignment. ([@akihiro17][])
* [#3036](https://github.com/rubocop-hq/rubocop/issues/3036): Don't let `Lint/UnneededDisable` inspect files that are excluded for the cop. ([@jonas054][])
* [#2874](https://github.com/rubocop-hq/rubocop/issues/2874): Fix bug when the closing parenthesis is preceded by a newline in array and hash literals in `Style/RedundantParentheses`. ([@lumeet][])
* [#3049](https://github.com/rubocop-hq/rubocop/issues/3049): Make `Lint/UselessAccessModifier` detect conditionally defined methods and correctly handle dynamically defined methods and singleton class methods. ([@owst][])
* [#3004](https://github.com/rubocop-hq/rubocop/pull/3004): Don't add `Style/Alias` offenses for use of `alias` in `instance_eval` blocks, since object instances don't respond to `alias_method`. ([@magni-][])
* [#3061](https://github.com/rubocop-hq/rubocop/pull/3061): Custom cops now show up in --show-cops. ([@ptarjan][])
* [#3088](https://github.com/rubocop-hq/rubocop/pull/3088): Ignore offenses that involve conflicting HEREDOCs in the `Style/Multiline*BraceLayout` cops. ([@panthomakos][])
* [#3083](https://github.com/rubocop-hq/rubocop/issues/3083): Do not register an offense for splat block args in `Style/SymbolProc`. ([@rrosenblum][])
* [#3063](https://github.com/rubocop-hq/rubocop/issues/3063): Don't auto-correct `a + \` into `a + \\` in `Style/LineEndConcatenation`. ([@jonas054][])
* [#3034](https://github.com/rubocop-hq/rubocop/issues/3034): Report offenses for `RuntimeError.new(msg)` in `Style/RedundantException`. ([@jonas054][])
* [#3016](https://github.com/rubocop-hq/rubocop/issues/3016): `Style/SpaceAfterComma` now uses `Style/SpaceInsideHashLiteralBraces`'s setting. ([@ptarjan][])

### Changes

* [#2995](https://github.com/rubocop-hq/rubocop/issues/2995): Removed deprecated path matching syntax. ([@gerrywastaken][])
* [#3025](https://github.com/rubocop-hq/rubocop/pull/3025): Removed deprecation warnings for `rubocop-todo.yml`. ([@ptarjan][])
* [#3028](https://github.com/rubocop-hq/rubocop/pull/3028): Add `define_method` to the default list of `IgnoredMethods` of `Style/SymbolProc`. ([@jastkand][])
* [#3064](https://github.com/rubocop-hq/rubocop/pull/3064): `Style/SpaceAfterNot` highlights the entire expression instead of just the exlamation mark. ([@rrosenblum][])
* [#3085](https://github.com/rubocop-hq/rubocop/pull/3085): Enable `Style/MultilineArrayBraceLayout` and `Style/MultilineHashBraceLayout` with the `symmetrical` style by default. ([@panthomakos][])
* [#3091](https://github.com/rubocop-hq/rubocop/pull/3091): Enable `Style/MultilineMethodCallBraceLayout` and `Style/MultilineMethodDefinitionBraceLayout` with the `symmetrical` style by default. ([@panthomakos][])
* [#1830](https://github.com/rubocop-hq/rubocop/pull/1830): `Style/PredicateName` now ignores the `spec/` directory, since there is a strong convention for using `have_*` and `be_*` helper methods in RSpec. ([@gylaz][])

## 0.39.0 (2016-03-27)

### New features

* `Performance/TimesMap` cop can auto-correct. ([@lumeet][])
* `Style/ZeroLengthPredicate` cop can auto-correct. ([@lumeet][])
* [#2828](https://github.com/rubocop-hq/rubocop/issues/2828): `Style/ConditionalAssignment` is now configurable to enforce assignment inside of conditions or to enforce assignment to conditions. ([@rrosenblum][])
* [#2862](https://github.com/rubocop-hq/rubocop/pull/2862): `Performance/Detect` and `Performance/Count` have a new configuration `SafeMode` that is defaulted to `true`. These cops have known issues with `Rails` and other ORM frameworks. With this default configuration, these cops will not run if the `Rails` cops are enabled. ([@rrosenblum][])
* `Style/IfUnlessModifierOfIfUnless` cop added. ([@amuino][])

### Bug fixes

* [#2948](https://github.com/rubocop-hq/rubocop/issues/2948): `Style/SpaceAroundKeyword` should allow `yield[n]` and `super[n]`. ([@laurelfan][])
* [#2950](https://github.com/rubocop-hq/rubocop/issues/2950): Fix auto-correcting cases in which precedence has changed in `Style/OneLineConditional`. ([@lumeet][])
* [#2947](https://github.com/rubocop-hq/rubocop/issues/2947): Fix auto-correcting `if-then` in `Style/Next`. ([@lumeet][])
* [#2904](https://github.com/rubocop-hq/rubocop/issues/2904): `Style/RedundantParentheses` doesn't flag `-(1.method)` or `+(1.method)`, since removing the parentheses would change the meaning of these expressions. ([@alexdowad][])
* [#2958](https://github.com/rubocop-hq/rubocop/issues/2958): `Style/MultilineMethodCallIndentation` doesn't fail when inspecting unary ops which span multiple lines. ([@alexdowad][])
* [#2959](https://github.com/rubocop-hq/rubocop/issues/2959): `Lint/LiteralInInterpolation` doesn't report offenses for iranges and eranges with non-literal endpoints. ([@alexdowad][])
* [#2960](https://github.com/rubocop-hq/rubocop/issues/2960): `Lint/AssignmentInCondition` catches method assignments (like `obj.attr = val`) in a condition. ([@alexdowad][])
* [#2871](https://github.com/rubocop-hq/rubocop/issues/2871): Second solution for possible encoding incompatibility when outputting an HTML report. ([@jonas054][])
* [#2967](https://github.com/rubocop-hq/rubocop/pull/2967): Fix auto-correcting of `===`, `<=`, and `>=` in `Style/ConditionalAssignment`. ([@rrosenblum][])
* [#2977](https://github.com/rubocop-hq/rubocop/issues/2977): Fix auto-correcting of `"#{$!}"` in `Style/SpecialGlobalVars`. ([@lumeet][])
* [#2935](https://github.com/rubocop-hq/rubocop/issues/2935): Make configuration loading work if `SafeYAML.load` is private. ([@jonas054][])

### Changes

* `require:` only does relative includes when it starts with a `.`. ([@ptarjan][])
* `Style/IfUnlessModifier` does not trigger if the body is another conditional. ([@amuino][])
* [#2963](https://github.com/rubocop-hq/rubocop/pull/2963): `Performance/RedundantMerge` will now register an offense inside of `each_with_object`. ([@rrosenblum][])

## 0.38.0 (2016-03-09)

### New features

* `Style/UnlessElse` cop can auto-correct. ([@lumeet][])
* [#2629](https://github.com/rubocop-hq/rubocop/pull/2629): Add a new public API method, `highlighted_area` to offense. This method returns the range of the highlighted portion of an offense. ([@rrosenblum][])
* `Style/OneLineConditional` cop can auto-correct. ([@lumeet][])
* [#2905](https://github.com/rubocop-hq/rubocop/issues/2905): `Style/ZeroLengthPredicate` flags code like `array.length < 1`, `1 > array.length`, and so on. ([@alexdowad][])
* [#2892](https://github.com/rubocop-hq/rubocop/issues/2892): `Lint/BlockAlignment` cop can be configured to be stricter. ([@ptarjan][])
* `Style/Not` is able to autocorrect in cases where parentheses must be added to preserve the meaning of an expression. ([@alexdowad][])
* `Style/Not` auto-corrects comparison expressions by removing `not` and using the opposite comparison. ([@alexdowad][])

### Bug fixes

* Add `require 'time'` to `remote_config.rb` to avoid "undefined method \`rfc2822'". ([@necojackarc][])
* Replace `Rake::TaskManager#last_comment` with `Rake::TaskManager#last_description` for Rake 11 compatibility. ([@tbrisker][])
* Fix false positive in `Style/TrailingCommaInArguments` & `Style/TrailingCommaInLiteral` cops with consistent_comma style. ([@meganemura][])
* [#2861](https://github.com/rubocop-hq/rubocop/pull/2861): Fix false positive in `Style/SpaceAroundKeyword` for `rescue(...`. ([@rrosenblum][])
* [#2832](https://github.com/rubocop-hq/rubocop/issues/2832): `Style/MultilineOperationIndentation` treats operations inside blocks inside other operations correctly. ([@jonas054][])
* [#2865](https://github.com/rubocop-hq/rubocop/issues/2865): Change `require:` in config to be relative to the `.rubocop.yml` file itself. ([@ptarjan][])
* [#2845](https://github.com/rubocop-hq/rubocop/issues/2845): Handle heredocs in `Style/MultilineLiteralBraceLayout` auto-correct. ([@jonas054][])
* [#2848](https://github.com/rubocop-hq/rubocop/issues/2848): Handle comments inside arrays in `Style/MultilineArrayBraceLayout` auto-correct. ([@jonas054][])
* `Style/TrivialAccessors` allows predicate methods by default. ([@alexdowad][])
* [#2869](https://github.com/rubocop-hq/rubocop/issues/2869): Offenses which occur in the body of a `when` clause with multiple arguments will not be missed. ([@alexdowad][])
* `Lint/UselessAccessModifier` recognizes method defs inside a `begin` block. ([@alexdowad][])
* [#2870](https://github.com/rubocop-hq/rubocop/issues/2870): `Lint/UselessAccessModifier` recognizes method definitions which are passed as an argument to a method call. ([@alexdowad][])
* [#2859](https://github.com/rubocop-hq/rubocop/issues/2859): `Style/RedundantParentheses` doesn't consider the parentheses in `(!receiver.method arg)` to be redundant, since they might change the meaning of an expression, depending on precedence. ([@alexdowad][])
* [#2852](https://github.com/rubocop-hq/rubocop/issues/2852): `Performance/Casecmp` doesn't flag uses of `downcase`/`upcase` which are not redundant. ([@alexdowad][])
* [#2850](https://github.com/rubocop-hq/rubocop/issues/2850): `Style/FileName` doesn't choke on empty files with spaces in their names. ([@alexdowad][])
* [#2834](https://github.com/rubocop-hq/rubocop/issues/2834): When configured as `ConsistentQuotesInMultiline: true`, `Style/StringLiterals` doesn't error out when inspecting a heredoc with differing indentation across multiple lines. ([@alexdowad][])
* [#2876](https://github.com/rubocop-hq/rubocop/issues/2876): `Style/ConditionalAssignment` behaves correctly when assignment statement uses a character which has a special meaning in a regex. ([@alexdowad][])
* [#2877](https://github.com/rubocop-hq/rubocop/issues/2877): `Style/SpaceAroundKeyword` doesn't flag `!super.method`, `!yield.method`, and so on. ([@alexdowad][])
* [#2631](https://github.com/rubocop-hq/rubocop/issues/2631): `Style/Encoding` can remove unneeded encoding comment when autocorrecting with `when_needed` style. ([@alexdowad][])
* [#2860](https://github.com/rubocop-hq/rubocop/issues/2860): Fix false positive in `Rails/Date` when `to_time` is chained with safe method. ([@palkan][])
* [#2898](https://github.com/rubocop-hq/rubocop/issues/2898): `Lint/NestedMethodDefinition` allows methods defined inside `Class.new(S)` blocks. ([@segiddins][])
* [#2894](https://github.com/rubocop-hq/rubocop/issues/2894): Fix auto-correct an unless with a comparison operator. ([@jweir][])
* [#2911](https://github.com/rubocop-hq/rubocop/issues/2911): `Style/ClassAndModuleChildren` doesn't flag nested class definitions, where the outer class has an explicit superclass (because such definitions can't be converted to `compact` style). ([@alexdowad][])
* [#2871](https://github.com/rubocop-hq/rubocop/issues/2871): Don't crash when offense messages are read back from cache with `ASCII-8BIT` encoding and output as HTML or JSON. ([@jonas054][])
* [#2901](https://github.com/rubocop-hq/rubocop/issues/2901): Don't crash when `ENV['HOME']` is undefined. ([@mikegee][])
* [#2627](https://github.com/rubocop-hq/rubocop/issues/2627): `Style/BlockDelimiters` does not flag blocks delimited by `{}` when a block call is the final value in a hash with implicit braces (one which is the last argument to an outer method call). ([@alexdowad][])

### Changes

* Update Rake to version 11. ([@tbrisker][])
* [#2629](https://github.com/rubocop-hq/rubocop/pull/2629): Change the offense range for metrics cops to default to `expression` instead of `keyword` (the offense now spans the entire method, class, or module). ([@rrosenblum][])
* [#2891](https://github.com/rubocop-hq/rubocop/pull/2891): Change the caching of remote configs to live alongside the parent file. ([@Fryguy][])
* [#2662](https://github.com/rubocop-hq/rubocop/issues/2662): When setting options for Rake task, nested arrays can be used in the `options`, `formatters`, and `requires` arrays. ([@alexdowad][])
* [#2925](https://github.com/rubocop-hq/rubocop/pull/2925): Bump unicode-display_width dependency to >= 1.0.1. ([@jspanjers][])
* [#2875](https://github.com/rubocop-hq/rubocop/issues/2875): `Style/SignalException` does not flag calls to `fail` if a custom method named `fail` is defined in the same file. ([@alexdowad][])
* [#2923](https://github.com/rubocop-hq/rubocop/issues/2923): `Style/FileName` considers file names which contain a ? or ! character to still be "snake case". ([@alexdowad][])
* [#2879](https://github.com/rubocop-hq/rubocop/issues/2879): When autocorrecting, `Lint/UnusedMethodArgument` removes unused block arguments rather than simply prefixing them with an underscore. ([@alexdowad][])

## 0.37.2 (2016-02-11)

### Bug fixes

* Fix auto-correction of array and hash literals in `Lint/LiteralInInterpolation`. ([@lumeet][])
* [#2815](https://github.com/rubocop-hq/rubocop/pull/2815): Fix missing assets for html formatter. ([@prsimp][])
* `Style/RedundantParentheses` catches offenses involving the 2nd argument to a method call without parentheses, if the 2nd argument is a hash. ([@alexdowad][])
* `Style/RedundantParentheses` catches offenses inside an array literal. ([@alexdowad][])
* `Style/RedundantParentheses` doesn't flag `method (:arg) {}`, since removing the parentheses would change the meaning of the expression. ([@alexdowad][])
* `Performance/Detect` doesn't flag code where `first` or `last` takes an argument, as it cannot be transformed to equivalent code using `detect`. ([@alexdowad][])
* `Style/SpaceAroundOperators` ignores aref assignments. ([@alexdowad][])
* `Style/RescueModifier` indents code correctly when auto-correcting. ([@alexdowad][])
* `Style/RedundantMerge` indents code correctly when auto-correcting, even if the corrected hash had multiple keys, and even if the corrected code was indented to start with. ([@alexdowad][])
* [#2831](https://github.com/rubocop-hq/rubocop/issues/2831): `Performance/RedundantMerge` doesn't break code by autocorrecting a `#merge!` call which occurs at tail position in a block. ([@alexdowad][])

### Changes

* Handle auto-correction of nested interpolations in `Lint/LiteralInInterpolation`. ([@lumeet][])
* RuboCop results cache uses different directory names when there are many (or long) CLI options, to avoid a very long path which could cause failures on some filesystems. ([@alexdowad][])

## 0.37.1 (2016-02-09)

### New features

* [#2798](https://github.com/rubocop-hq/rubocop/pull/2798): `Rails/FindEach` cop works with `where.not`. ([@pocke][])
* `Style/MultilineBlockLayout` can correct offenses which involve argument destructuring. ([@alexdowad][])
* `Style/SpaceAroundKeyword` checks `super` nodes with no args. ([@alexdowad][])
* `Style/SpaceAroundKeyword` checks `defined?` nodes. ([@alexdowad][])
* [#2719](https://github.com/rubocop-hq/rubocop/issues/2719): `Style/ConditionalAssignment` handles correcting the alignment of `end`. ([@rrosenblum][])

### Bug fixes

* Fix auto-correction of `not` with parentheses in `Style/Not`. ([@lumeet][])
* [#2784](https://github.com/rubocop-hq/rubocop/issues/2784): RuboCop can inspect `super { ... }` and `super(arg) { ... }`. ([@alexdowad][])
* [#2781](https://github.com/rubocop-hq/rubocop/issues/2781): `Performance/RedundantMerge` doesn't flag calls to `#update`, since many classes have methods by this name (not only `Hash`). ([@alexdowad][])
* [#2780](https://github.com/rubocop-hq/rubocop/issues/2780): `Lint/DuplicateMethods` does not flag method definitions inside dynamic `Class.new` blocks. ([@alexdowad][])
* [#2775](https://github.com/rubocop-hq/rubocop/issues/2775): `Style/SpaceAroundKeyword` doesn't flag `yield.method`. ([@alexdowad][])
* [#2774](https://github.com/rubocop-hq/rubocop/issues/2774): `Style/SpaceAroundOperators` doesn't flag calls to `#[]`. ([@alexdowad][])
* [#2772](https://github.com/rubocop-hq/rubocop/issues/2772): RuboCop doesn't crash when `AllCops` section in configuration file is empty (rather, it displays a warning as intended). ([@alexdowad][])
* [#2737](https://github.com/rubocop-hq/rubocop/issues/2737): `Style/GuardClause` handles `elsif` clauses correctly. ([@alexdowad][])
* [#2735](https://github.com/rubocop-hq/rubocop/issues/2735): `Style/MultilineBlockLayout` doesn't cause an infinite loop by moving `end` onto the same line as the block args. ([@alexdowad][])
* [#2715](https://github.com/rubocop-hq/rubocop/issues/2715): `Performance/RedundantMatch` doesn't flag calls to `#match` which take a block. ([@alexdowad][])
* [#2704](https://github.com/rubocop-hq/rubocop/issues/2704): `Lint/NestedMethodDefinition` doesn't flag singleton defs which define a method on the value of a local variable. ([@alexdowad][])
* [#2660](https://github.com/rubocop-hq/rubocop/issues/2660): `Style/TrailingUnderscoreVariable` shows recommended code in its offense message. ([@alexdowad][])
* [#2671](https://github.com/rubocop-hq/rubocop/issues/2671): `Style/WordArray` doesn't attempt to inspect strings with invalid encoding, to avoid failing with an encoding error. ([@alexdowad][])

### Changes

* [#2739](https://github.com/rubocop-hq/rubocop/issues/2739): Change the configuration option `when_needed` in `Style/FrozenStringLiteralComment` to add a `frozen_string_literal` comment to all files when the `TargetRubyVersion` is set to 2.3+. ([@rrosenblum][])

## 0.37.0 (2016-02-04)

### New features

* [#2620](https://github.com/rubocop-hq/rubocop/pull/2620): New cop `Style/ZeroLengthPredicate` checks for `object.size == 0` and variants, and suggests replacing them with an appropriate `empty?` predicate. ([@drenmi][])
* [#2657](https://github.com/rubocop-hq/rubocop/pull/2657): Floating headers in HTML output. ([@mattparlane][])
* Add new `Style/SpaceAroundKeyword` cop. ([@lumeet][])
* [#2745](https://github.com/rubocop-hq/rubocop/pull/2745): New cop `Style/MultilineHashBraceLayout` checks that the closing brace in a hash literal is symmetrical with respect to the opening brace and the hash elements. ([@panthomakos][])
* [#2761](https://github.com/rubocop-hq/rubocop/pull/2761): New cop `Style/MultilineMethodDefinitionBraceLayout` checks that the closing brace in a method definition is symmetrical with respect to the opening brace and the method parameters. ([@panthomakos][])
* [#2699](https://github.com/rubocop-hq/rubocop/pull/2699): `Performance/Casecmp` can register offenses when `str.downcase` or `str.upcase` are passed to an equality method. ([@rrosenblum][])
* [#2766](https://github.com/rubocop-hq/rubocop/pull/2766): New cop `Style/MultilineMethodCallBraceLayout` checks that the closing brace in a method call is symmetrical with respect to the opening brace and the method arguments. ([@panthomakos][])
* `Style/Semicolon` can autocorrect useless semicolons at the beginning of a line. ([@alexdowad][])

### Bug fixes

* [#2723](https://github.com/rubocop-hq/rubocop/issues/2723): Fix NoMethodError in Style/GuardClause. ([@drenmi][])
* [#2674](https://github.com/rubocop-hq/rubocop/issues/2674): Also check for Hash#update alias in `Performance/RedundantMerge`. ([@drenmi][])
* [#2630](https://github.com/rubocop-hq/rubocop/issues/2630): Take frozen string literals into account in `Style/MutableConstant`. ([@segiddins][])
* [#2642](https://github.com/rubocop-hq/rubocop/issues/2642): Support assignment via `||=` in `Style/MutableConstant`. ([@segiddins][])
* [#2646](https://github.com/rubocop-hq/rubocop/issues/2646): Fix auto-correcting assignment to a constant in `Style/ConditionalAssignment`. ([@segiddins][])
* [#2614](https://github.com/rubocop-hq/rubocop/issues/2614): Check for zero return value from `casecmp` in `Performance/casecmp`. ([@segiddins][])
* [#2647](https://github.com/rubocop-hq/rubocop/issues/2647): Allow `xstr` interpolations in `Lint/LiteralInInterpolation`. ([@segiddins][])
* Report a violation when `freeze` is called on a frozen string literal in `Style/RedundantFreeze`. ([@segiddins][])
* [#2641](https://github.com/rubocop-hq/rubocop/issues/2641): Fix crashing on empty methods with block args in `Performance/RedundantBlockCall`. ([@segiddins][])
* `Lint/DuplicateMethods` doesn't crash when `class_eval` is used with an implicit receiver. ([@lumeet][])
* [#2654](https://github.com/rubocop-hq/rubocop/issues/2654): Fix handling of unary operations in `Style/RedundantParentheses`. ([@lumeet][])
* [#2661](https://github.com/rubocop-hq/rubocop/issues/2661): `Style/Next` doesn't crash when auto-correcting modifier `if/unless`. ([@lumeet][])
* [#2665](https://github.com/rubocop-hq/rubocop/pull/2665): Make specs pass when running on Windows. ([@jonas054][])
* [#2691](https://github.com/rubocop-hq/rubocop/pull/2691): Do not register an offense in `Performance/TimesMap` for calling `map` or `collect` on a variable named `times`. ([@rrosenblum][])
* [#2689](https://github.com/rubocop-hq/rubocop/pull/2689): Change `Performance/RedundantBlockCall` to respect parentheses usage. ([@rrosenblum][])
* [#2694](https://github.com/rubocop-hq/rubocop/issues/2694): Fix caching when using a different JSON gem such as Oj. ([@georgyangelov][])
* [#2707](https://github.com/rubocop-hq/rubocop/pull/2707): Change `Lint/NestedMethodDefinition` to respect `Class.new` and `Module.new`. ([@owst][])
* [#2701](https://github.com/rubocop-hq/rubocop/pull/2701): Do not consider assignments to the same variable as useless if later assignments are within a loop. ([@owst][])
* [#2696](https://github.com/rubocop-hq/rubocop/issues/2696): `Style/NestedModifier` adds parentheses around a condition when needed. ([@lumeet][])
* [#2666](https://github.com/rubocop-hq/rubocop/issues/2666): Fix bug when auto-correcting symbol literals in `Lint/LiteralInInterpolation`. ([@lumeet][])
* [#2664](https://github.com/rubocop-hq/rubocop/issues/2664): `Performance/Casecmp` can auto-correct case comparison to variables and method calls without error. ([@rrosenblum][])
* [#2729](https://github.com/rubocop-hq/rubocop/issues/2729): Fix handling of hash literal as the first argument in `Style/RedundantParentheses`. ([@lumeet][])
* [#2703](https://github.com/rubocop-hq/rubocop/issues/2703): Handle byte order mark in `Style/IndentationWidth`, `Style/ElseAlignment`, `Lint/EndAlignment`, and `Lint/DefEndAlignment`. ([@jonas054][])
* [#2710](https://github.com/rubocop-hq/rubocop/pull/2710): Fix handling of fullwidth characters in some cops. ([@seikichi][])
* [#2690](https://github.com/rubocop-hq/rubocop/issues/2690): Fix alignment of operands that are part of an assignment in `Style/MultilineOperationIndentation`. ([@jonas054][])
* [#2228](https://github.com/rubocop-hq/rubocop/issues/2228): Use the config of a related cop whether it's enabled or not. ([@madwort][])
* [#2721](https://github.com/rubocop-hq/rubocop/issues/2721): Do not register an offense for constants wrapped in parentheses passed to `rescue` in `Style/RedundantParentheses`. ([@rrosenblum][])
* [#2742](https://github.com/rubocop-hq/rubocop/issues/2742): Fix `Style/TrailingCommaInArguments` & `Style/TrailingCommaInLiteral` for inline single element arrays. ([@annih][])
* [#2768](https://github.com/rubocop-hq/rubocop/issues/2768): Allow parentheses after keyword `not` in `Style/MethodCallParentheses`. ([@lumeet][])
* [#2758](https://github.com/rubocop-hq/rubocop/issues/2758): Allow leading underscores in camel case variable names.([@mmcguinn][])

### Changes

* Remove `Style/SpaceAfterControlKeyword` and `Style/SpaceBeforeModifierKeyword` as the more generic `Style/SpaceAroundKeyword` handles the same cases. ([@lumeet][])
* Handle comparisons with `!=` in `Performance/casecmp`. ([@segiddins][])
* [#2684](https://github.com/rubocop-hq/rubocop/pull/2684): Do not base `Style/FrozenStringLiteralComment` on the version of Ruby that is running. ([@rrosenblum][])
* [#2732](https://github.com/rubocop-hq/rubocop/issues/2732): Change the default style of `Style/SignalException` to `only_raise`. ([@bbatsov][])

## 0.36.0 (2016-01-14)

### New features

* [#2598](https://github.com/rubocop-hq/rubocop/pull/2598): New cop `Lint/RandOne` checks for `rand(1)`, `Kernel.rand(1.0)` and similar calls. Such call are most likely a mistake because they always return `0`. ([@DNNX][])
* [#2590](https://github.com/rubocop-hq/rubocop/pull/2590): New cop `Performance/DoubleStartEndWith` checks for two `start_with?` (or `end_with?`) calls joined by `||` with the same receiver, like `str.start_with?('x') || str.start_with?('y')` and suggests using one call instead: `str.start_with?('x', 'y')`. ([@DNNX][])
* [#2583](https://github.com/rubocop-hq/rubocop/pull/2583): New cop `Performance/TimesMap` checks for `x.times.map{}` and suggests replacing them with `Array.new(x){}`. ([@DNNX][])
* [#2581](https://github.com/rubocop-hq/rubocop/pull/2581): New cop `Lint/NextWithoutAccumulator` finds bare `next` in `reduce`/`inject` blocks which assigns `nil` to the accumulator. ([@mvidner][])
* [#2529](https://github.com/rubocop-hq/rubocop/pull/2529): Add EnforcedStyle config parameter to IndentArray. ([@jawshooah][])
* [#2479](https://github.com/rubocop-hq/rubocop/pull/2479): Add option `AllowHeredoc` to `Metrics/LineLength`. ([@fphilipe][])
* [#2416](https://github.com/rubocop-hq/rubocop/pull/2416): New cop `Style/ConditionalAssignment` checks for assignment of the same variable in all branches of conditionals and replaces them with a single assignment to the return of the conditional. ([@rrosenblum][])
* [#2410](https://github.com/rubocop-hq/rubocop/pull/2410): New cop `Style/IndentAssignment` checks the indentation of the first line of the right-hand-side of a multi-line assignment. ([@panthomakos][])
* [#2431](https://github.com/rubocop-hq/rubocop/issues/2431): Add `IgnoreExecutableScripts` option to `Style/FileName`. ([@sometimesfood][])
* [#2460](https://github.com/rubocop-hq/rubocop/pull/2460): New cop `Style/UnneededInterpolation` checks for strings that are just an interpolated expression. ([@cgriego][])
* [#2361](https://github.com/rubocop-hq/rubocop/pull/2361): `Style/MultilineAssignmentLayout` cop checks for a newline after the assignment operator in a multi-line assignment. ([@panthomakos][])
* [#2462](https://github.com/rubocop-hq/rubocop/issues/2462): `Lint/UselessAccessModifier` can catch more types of useless access modifiers. ([@alexdowad][])
* [#1677](https://github.com/rubocop-hq/rubocop/issues/1677): Add new `Performance/Casecmp` cop. ([@alexdowad][])
* [#1677](https://github.com/rubocop-hq/rubocop/issues/1677): Add new `Performance/RangeInclude` cop. ([@alexdowad][])
* [#1677](https://github.com/rubocop-hq/rubocop/issues/1677): Add new `Performance/RedundantSortBy` cop. ([@alexdowad][])
* [#1677](https://github.com/rubocop-hq/rubocop/issues/1677): Add new `Performance/LstripRstrip` cop. ([@alexdowad][])
* [#1677](https://github.com/rubocop-hq/rubocop/issues/1677): Add new `Performance/StartWith` cop. ([@alexdowad][])
* [#1677](https://github.com/rubocop-hq/rubocop/issues/1677): Add new `Performance/EndWith` cop. ([@alexdowad][])
* [#1677](https://github.com/rubocop-hq/rubocop/issues/1677): Add new `Performance/RedundantMerge` cop. ([@alexdowad][])
* `Lint/Debugger` cop can now auto-correct offenses. ([@alexdowad][])
* [#1677](https://github.com/rubocop-hq/rubocop/issues/1677): Add new `Performance/RedundantMatch` cop. ([@alexdowad][])
* [#1677](https://github.com/rubocop-hq/rubocop/issues/1677): Add new `Performance/RedundantBlockCall` cop. ([@alexdowad][])
* [#1954](https://github.com/rubocop-hq/rubocop/issues/1954): `Lint/UnneededDisable` can now autocorrect. ([@alexdowad][])
* [#2501](https://github.com/rubocop-hq/rubocop/issues/2501): Add new `Lint/ImplicitStringConcatenation` cop. ([@alexdowad][])
* Add new `Style/RedundantParentheses` cop. ([@lumeet][])
* [#1346](https://github.com/rubocop-hq/rubocop/issues/1346): `Style/SpecialGlobalVars` can be configured to use either `use_english_names` or `use_perl_names` styles. ([@alexdowad][])
* [#2426](https://github.com/rubocop-hq/rubocop/issues/2426): New `Style/NestedParenthesizedCalls` cop checks for non-parenthesized method calls nested inside a parenthesized call, like `method1(method2 arg)`. ([@alexdowad][])
* [#2502](https://github.com/rubocop-hq/rubocop/issues/2502): The `--stdin` and `--auto-correct` CLI options can be combined, and if you do so, corrected code is printed to stdout. ([@alexdowad][])
* `Style/ConditionalAssignment` works on conditionals with a common aref assignment (like `array[index] = val`) or attribute assignment (like `self.attribute = val`). ([@alexdowad][])
* [#2476](https://github.com/rubocop-hq/rubocop/issues/2476): `Style/GuardClause` catches if..else nodes with one branch which terminates the execution of the current scope. ([@alexdowad][])
* New `Style/IdenticalConditionalBranches` flags `if..else` and `case..when..else` constructs with an identical line at the end of each branch. ([@alexdowad][])
* [#207](https://github.com/rubocop-hq/rubocop/issues/207): Add new `Lint/FloatOutOfRange` cop which catches floating-point literals which are too large or too small for Ruby to represent. ([@alexdowad][])
* `Style/GuardClause` doesn't report offenses in places where correction would make a line too long. ([@alexdowad][])
* `Lint/DuplicateMethods` can find duplicate method definitions in many more circumstances, even across multiple files; however, it ignores definitions inside `if` or something which could be a DSL method. ([@alexdowad][])
* A warning is printed if an invalid `EnforcedStyle` is configured. ([@alexdowad][])
* [#1367](https://github.com/rubocop-hq/rubocop/issues/1367): New `Lint/IneffectiveAccessModifier` checks for access modifiers which are erroneously applied to a singleton method, where they have no effect. ([@alexdowad][])
* [#1614](https://github.com/rubocop-hq/rubocop/issues/1614): `Lint/BlockAlignment` aligns block end with splat operator when applied to a splatted method call. ([@alexdowad][])
* [#2263](https://github.com/rubocop-hq/rubocop/issues/2263): Warn if `task.options = %w(--format ...)` is used when configuring `RuboCop::RakeTask`; this should be `task.formatters = ...` instead. ([@alexdowad][])
* [#2511](https://github.com/rubocop-hq/rubocop/issues/2511): `--no-offense-counts` CLI option suppresses the inclusion of offense count lines in auto-generated config. ([@alexdowad][])
* [#2504](https://github.com/rubocop-hq/rubocop/issues/2504): New `AllowForAlignment` config parameter for `Style/SingleSpaceBeforeFirstArg` allows the insertion of extra spaces before the first argument if it aligns it with something on the preceding or following line. ([@alexdowad][])
* [#2478](https://github.com/rubocop-hq/rubocop/issues/2478): `Style/ExtraSpacing` has new `ForceEqualSignAlignment` config parameter which forces = signs on consecutive lines to be aligned, and it can auto-correct. ([@alexdowad][])
* `Lint/BlockAlignment` aligns block end with unary operators like ~, -, or ! when such operators are applied to the method call taking the block. ([@alexdowad][])
* [#1460](https://github.com/rubocop-hq/rubocop/issues/1460): `Style/Alias` supports both `prefer_alias` and `prefer_alias_method` styles. ([@alexdowad][])
* [#1569](https://github.com/rubocop-hq/rubocop/issues/1569): New `ExpectMatchingDefinition` config parameter for `Style/FileName` makes it check for a class or module definition in each file which corresponds to the file name and path. ([@alexdowad][])
* [#2480](https://github.com/rubocop-hq/rubocop/pull/2480): Add a configuration to `Style/ConditionalAssignment` to check and correct conditionals that contain multiple assignments. ([@rrosenblum][])
* [#2480](https://github.com/rubocop-hq/rubocop/pull/2480): Allow `Style/ConditionalAssignment` to correct assignment in ternary operations. ([@rrosenblum][])
* [#2480](https://github.com/rubocop-hq/rubocop/pull/2480): Allow `Style/ConditionalAssignment` to correct comparable methods. ([@rrosenblum][])
* [#1633](https://github.com/rubocop-hq/rubocop/issues/1633): New cop `Style/MultilineMethodCallIndentation` takes over the responsibility for checking alignment of methods from the `Style/MultilineOperationIndentation` cop. ([@jonas054][])
* [#2472](https://github.com/rubocop-hq/rubocop/pull/2472): New cop `Style/MultilineArrayBraceLayout` checks that the closing brace in an array literal is symmetrical with respect to the opening brace and the array elements. ([@panthomakos][])
* [#1543](https://github.com/rubocop-hq/rubocop/issues/1543): `Style/WordArray` has both `percent` and `brackets` (which enforces the use of bracketed arrays for strings) styles. ([@alexdowad][])
* `Style/SpaceAroundOperators` has `AllowForAlignment` config parameter which allows extra spaces on the left if they serve to align the operator with another. ([@alexdowad][])
* `Style/SymbolArray` has both `percent` and `brackets` (which enforces the user of bracketed arrays for symbols) styles. ([@alexdowad][])
* [#2343](https://github.com/rubocop-hq/rubocop/issues/2343): Entire cop types (or "departments") can be disabled using in .rubocop.yml using config like `Style: Enabled: false`. ([@alexdowad][])
* [#2399](https://github.com/rubocop-hq/rubocop/issues/2399): New `start_of_line` style for `Lint/EndAlignment` aligns a closing `end` keyword with the start of the line where the opening keyword appears. ([@alexdowad][])
* [#1545](https://github.com/rubocop-hq/rubocop/issues/1545): New `Regex` config parameter for `Style/FileName` allows user to provide their own regex for validating file names. ([@alexdowad][])
* [#2253](https://github.com/rubocop-hq/rubocop/issues/2253): New `DefaultFormatter` config parameter can be used to set formatter from within .rubocop.yml. ([@alexdowad][])
* [#2481](https://github.com/rubocop-hq/rubocop/issues/2481): New `WorstOffendersFormatter` prints a list of files with offenses (and offense counts), showing the files with the most offenses first. ([@alexdowad][])
* New `IfInsideElse` cop catches `if..end` nodes which can be converted into an `elsif` instead, reducing the nesting level. ([@alexdowad][])
* [#1725](https://github.com/rubocop-hq/rubocop/issues/1725): --color CLI option forces color output, even when not printing to a TTY. ([@alexdowad][])
* [#2549](https://github.com/rubocop-hq/rubocop/issues/2549): New `ConsistentQuotesInMultiline` config param for `Style/StringLiterals` forces all literals which are concatenated using \ to use the same quote style. ([@alexdowad][])
* [#2560](https://github.com/rubocop-hq/rubocop/issues/2560): `Style/AccessModifierIndentation`, `Style/CaseIndentation`, `Style/FirstParameterIndentation`, `Style/IndentArray`, `Style/IndentAssignment`, `Style/IndentHash`, `Style/MultilineMethodCallIndentation`, and `Style/MultilineOperationIndentation` all have a new `IndentationWidth` parameter which can be used to override the indentation width from `Style/IndentationWidth`. ([@alexdowad][])
* Add new `Performance/HashEachMethods` cop. ([@ojab][])
* New cop `Style/FrozenStringLiteralComment` will check for and add the comment `# frozen_string_literal: true` to the top of files. This will help with upgrading to Ruby 3.0. ([@rrosenblum][])

### Bug Fixes

* [#2594](https://github.com/rubocop-hq/rubocop/issues/2594): `Style/EmptyLiteral` autocorrector respects `Style/StringLiterals:EnforcedStyle` config. ([@DNNX][])
* [#2411](https://github.com/rubocop-hq/rubocop/issues/2411): Make local inherited configuration override configuration loaded from gems. ([@jonas054][])
* [#2413](https://github.com/rubocop-hq/rubocop/issues/2413): Allow `%Q` for dynamic strings with double quotes inside them. ([@jonas054][])
* [#2404](https://github.com/rubocop-hq/rubocop/issues/2404): `Style/Next` does not remove comments when auto-correcting. ([@lumeet][])
* `Style/Next` handles auto-correction of nested offenses. ([@lumeet][])
* `Style/VariableInterpolation` now detects non-numeric regex back references. ([@cgriego][])
* `ProgressFormatter` fully respects the `--no-color` switch. ([@savef][])
* Replace `Time.zone.current` with `Time.current` on `Rails::TimeZone` cop message. ([@volmer][])
* [#2451](https://github.com/rubocop-hq/rubocop/issues/2451): `Style/StabbyLambdaParentheses` does not treat method calls named `lambda` as lambdas. ([@domcleal][])
* [#2463](https://github.com/rubocop-hq/rubocop/issues/2463): Allow comments before an access modifier. ([@codebeige][])
* [#2471](https://github.com/rubocop-hq/rubocop/issues/2471): `Style/MethodName` doesn't choke on methods which are defined inside methods. ([@alexdowad][])
* [#2449](https://github.com/rubocop-hq/rubocop/issues/2449): `Style/StabbyLambdaParentheses` only checks lambdas in the arrow form. ([@lumeet][])
* [#2456](https://github.com/rubocop-hq/rubocop/issues/2456): `Lint/NestedMethodDefinition` doesn't register offenses for method definitions inside an eval block (either `instance_eval`, `class_eval`, or `module_eval`). ([@alexdowad][])
* [#2464](https://github.com/rubocop-hq/rubocop/issues/2464): `Style/ParallelAssignment` understands aref and attribute assignments, and doesn't warn if they can't be correctly rearranged into a series of single assignments. ([@alexdowad][])
* [#2482](https://github.com/rubocop-hq/rubocop/issues/2482): `Style/AndOr` doesn't raise an exception when trying to autocorrect `!variable or ...`. ([@alexdowad][])
* [#2446](https://github.com/rubocop-hq/rubocop/issues/2446): `Style/Tab` doesn't register errors for leading tabs which occur inside a string literal (including heredoc). ([@alexdowad][])
* [#2452](https://github.com/rubocop-hq/rubocop/issues/2452): `Style/TrailingComma` incorrectly categorizes single-line hashes in methods calls. ([@panthomakos][])
* [#2441](https://github.com/rubocop-hq/rubocop/issues/2441): `Style/AlignParameters` doesn't crash if it finds nested offenses. ([@alexdowad][])
* [#2436](https://github.com/rubocop-hq/rubocop/issues/2436): `Style/SpaceInsideHashLiteralBraces` doesn't mangle a hash literal which is not surrounded by curly braces, but has another hash literal which does as its first key. ([@alexdowad][])
* [#2483](https://github.com/rubocop-hq/rubocop/issues/2483): `Style/Attr` differentiate between attr_accessor and attr_reader. ([@weh][])
* `Style/ConditionalAssignment` doesn't crash if it finds a `case` with an empty branch. ([@lumeet][])
* [#2506](https://github.com/rubocop-hq/rubocop/issues/2506): `Lint/FormatParameterMismatch` understands `%{}` and `%<>` interpolations. ([@alexdowad][])
* [#2145](https://github.com/rubocop-hq/rubocop/issues/2145): `Lint/ParenthesesAsGroupedExpression` ignores calls with multiple arguments, since they are not ambiguous. ([@alexdowad][])
* [#2484](https://github.com/rubocop-hq/rubocop/issues/2484): Remove two vulnerabilities in cache handling. ([@jonas054][])
* [#2517](https://github.com/rubocop-hq/rubocop/issues/2517): `Lint/UselessAccessModifier` doesn't think that an access modifier applied to `attr_writer` is useless. ([@alexdowad][])
* [#2518](https://github.com/rubocop-hq/rubocop/issues/2518): `Style/ConditionalAssignment` doesn't think that branches using `<<` and `[]=` should be combined. ([@alexdowad][])
* `CharacterLiteral` auto-corrector now properly corrects `?'`. ([@bfontaine][])
* [#2313](https://github.com/rubocop-hq/rubocop/issues/2313): `Rails/FindEach` doesn't break code which uses `order(...).each`, `limit(...).each`, and so on. ([@alexdowad][])
* [#1938](https://github.com/rubocop-hq/rubocop/issues/1938): `Rails/FindBy` doesn't autocorrect `where(...).first` to `find_by`, since the returned record is often different. ([@alexdowad][])
* [#1801](https://github.com/rubocop-hq/rubocop/issues/1801): `EmacsFormatter` strips newlines out of error messages, if there are any. ([@alexdowad][])
* [#2534](https://github.com/rubocop-hq/rubocop/issues/2534): `Style/RescueEnsureAlignment` works on `rescue` nested inside a `class` or `module` block. ([@alexdowad][])
* `Lint/BlockAlignment` does not refer to a block terminator as `end` when it is actually `}`. ([@alexdowad][])
* [#2540](https://github.com/rubocop-hq/rubocop/issues/2540): `Lint/FormatParameterMismatch` understands format specifiers with multiple flags. ([@alexdowad][])
* [#2538](https://github.com/rubocop-hq/rubocop/issues/2538): `Style/SpaceAroundOperators` doesn't eat newlines. ([@alexdowad][])
* [#2531](https://github.com/rubocop-hq/rubocop/issues/2531): `Style/AndOr` autocorrects in cases where parentheses must be added, even inside a nested begin node. ([@alexdowad][])
* [#2450](https://github.com/rubocop-hq/rubocop/issues/2450): `Style/Next` adjusts indentation when auto-correcting, to avoid introducing new offenses. ([@alexdowad][])
* [#2066](https://github.com/rubocop-hq/rubocop/issues/2066): `Style/TrivialAccessors` doesn't flag what appear to be trivial accessor method definitions, if they are nested inside a call to `instance_eval`. ([@alexdowad][])
* `Style/SymbolArray` doesn't flag arrays of symbols if a symbol contains a space character. ([@alexdowad][])
* `Style/SymbolArray` can auto-correct offenses. ([@alexdowad][])
* [#2546](https://github.com/rubocop-hq/rubocop/issues/2546): Report when two `rubocop:disable` comments (not the single line kind) for a given cop apppear in a file with no `rubocop:enable` in between. ([@jonas054][])
* [#2552](https://github.com/rubocop-hq/rubocop/issues/2552): `Style/Encoding` can auto-correct files with a blank first line. ([@alexdowad][])
* [#2556](https://github.com/rubocop-hq/rubocop/issues/2556): `Style/SpecialGlobalVariables` generates auto-config correctly. ([@alexdowad][])
* [#2565](https://github.com/rubocop-hq/rubocop/issues/2565): Let `Style/SpaceAroundOperators` leave spacing around `=>` to `Style/AlignHash`. ([@jonas054][])
* [#2569](https://github.com/rubocop-hq/rubocop/issues/2569): `Style/MethodCallParentheses` doesn't register warnings for `object.()` syntax, since it is handled by `Style/LambdaCall`. ([@alexdowad][])
* [#2570](https://github.com/rubocop-hq/rubocop/issues/2570): `Performance/RedundantMerge` doesn't break code with a modifier `if` when autocorrecting. ([@alexdowad][])
* `Performance/RedundantMerge` doesn't break code with a modifier `while` or `until` when autocorrecting. ([@alexdowad][])
* [#2574](https://github.com/rubocop-hq/rubocop/issues/2574): `variable` style for `Lint/EndAlignment` is working again. ([@alexdowad][])
* `Lint/EndAlignment` can autocorrect offenses on the RHS of an assignment to an instance variable, class variable, constant, and so on; previously, it only worked if the LHS was a local variable. ([@alexdowad][])
* [#2580](https://github.com/rubocop-hq/rubocop/issues/2580): `Style/StringReplacement` doesn't break code when autocorrection involves a regex with embedded escapes (like /\n/). ([@alexdowad][])
* [#2582](https://github.com/rubocop-hq/rubocop/issues/2582): `Style/AlignHash` doesn't move a key so far left that it goes onto the previous line (in an attempt to align). ([@alexdowad][])
* [#2588](https://github.com/rubocop-hq/rubocop/issues/2588): `Style/SymbolProc` doesn't break code when autocorrecting a method call with a trailing comma in the argument list. ([@alexdowad][])
* [#2448](https://github.com/rubocop-hq/rubocop/issues/2448): `Style/TrailingCommaInArguments` and `Style/TrailingCommaInLiteral` don't special-case single-item lists in a way which contradicts the documentation. ([@alexdowad][])
* Fix for remote config files to only load from on http and https URLs. ([@ptrippett][])
* [#2604](https://github.com/rubocop-hq/rubocop/issues/2604): `Style/FileName` doesn't fail on empty files when `ExpectMatchingDefinition` is true. ([@alexdowad][])
* `Style/RedundantFreeze` registers offences for frozen dynamic symbols. ([@segiddins][])
* [#2609](https://github.com/rubocop-hq/rubocop/issues/2609): All cops which rely on the `AutocorrectUnlessChangingAST` module can now autocorrect files which contain `__FILE__`. ([@alexdowad][])
* [#2608](https://github.com/rubocop-hq/rubocop/issues/2608): `Style/ConditionalAssignment` can autocorrect `=~` within a ternary expression. ([@alexdowad][])

### Changes

* [#2427](https://github.com/rubocop-hq/rubocop/pull/2427): Allow non-snake-case file names (e.g. `some-random-script`) for Ruby scripts that have a shebang. ([@sometimesfood][])
* [#2430](https://github.com/rubocop-hq/rubocop/pull/2430): `Lint/UnneededDisable` now adds "unknown cop" to messages if cop names in `rubocop:disable` comments are unrecognized, or "did you mean ..." if they are misspelled names of existing cops. ([@jonas054][])
* [#947](https://github.com/rubocop-hq/rubocop/issues/947): `Style/Documentation` considers classes and modules which only define constants to be "namespaces", and doesn't flag them for lack of a documentation comment. ([@alexdowad][])
* [#2467](https://github.com/rubocop-hq/rubocop/issues/2467): Explicitly inheriting configuration from the rubocop gem in .rubocop.yml is not allowed. ([@alexdowad][])
* [#2322](https://github.com/rubocop-hq/rubocop/issues/2322): Output of --auto-gen-config shows content of default config parameters which are Arrays; this is especially useful for SupportedStyles. ([@alexdowad][])
* [#1566](https://github.com/rubocop-hq/rubocop/issues/1566): When autocorrecting on Windows, line endings are not converted to "\r\n" in untouched portions of the source files; corrected portions may use "\n" rather than "\r\n". ([@alexdowad][])
* New `rake repl` task can be used for experimentation when working on RuboCop. ([@alexdowad][])
* `Lint/SpaceBeforeFirstArg` cop has been removed, since it just duplicates `Style/SingleSpaceBeforeFirstArg`. ([@alexdowad][])
* `Style/SingleSpaceBeforeFirstArg` cop has been renamed to `Style/SpaceBeforeFirstArg`, which more accurately reflects what it now does. ([@alexdowad][])
* `Style/UnneededPercentQ` reports `%q()` strings with what only appears to be an escape, but is not really (there are no escapes in `%q()` strings). ([@alexdowad][])
* `Performance/StringReplacement`, `Performance\StartWith`, and `Performance\EndWith` more accurately identify code which can be improved. ([@alexdowad][])
* The `MultiSpaceAllowedForOperators` config parameter for `Style/SpaceAroundOperators` has been removed, as it is made redundant by `AllowForAlignment`. If someone attempts to use it, config validation will fail with a helpful message. ([@alexdowad][])
* The `RunRailsCops` config parameter in .rubocop.yml is now obsolete. If someone attempts to use it, config validation will fail with a helpful message. ([@alexdowad][])
* If .rubocop.yml contains configuration for a custom cop, no warning regarding "unknown cop" will be printed. The custom cop must inherit from RuboCop::Cop::Cop, and must be loaded into memory for this to work. ([@alexdowad][])
* [#2102](https://github.com/rubocop-hq/rubocop/issues/2102): If .rubocop.yml exists in the working directory when running --auto-gen-config, any `Exclude` config parameters in .rubocop.yml will be merged into the generated .rubocop_todo.yml. ([@alexdowad][])
* [#1895](https://github.com/rubocop-hq/rubocop/issues/1895): Remove `Rails/DefaultScope` cop. ([@alexdowad][])
* [#2550](https://github.com/rubocop-hq/rubocop/issues/2550): New `TargetRubyVersion` configuration parameter can be used to specify which version of the Ruby interpreter the inspected code is intended to run on. ([@alexdowad][])
* [#2557](https://github.com/rubocop-hq/rubocop/issues/2557): `Style/GuardClause` does not warn about `if` nodes whose condition spans multiple lines. ([@alexdowad][])
* `Style/EmptyLinesAroundClassBody`, `Style/EmptyLinesAroundModuleBody`, and `Style/EmptyLinesAroundBlockBody` accept an empty body with no blank line, even if configured to `empty_lines` style. This is because the empty lines only serve to provide a break between the header, body, and footer, and are redundant if there is no body. ([@alexdowad][])
* [#2554](https://github.com/rubocop-hq/rubocop/issues/2554): `Style/FirstMethodArgumentLineBreak` handles implicit hash arguments without braces; `Style/FirstHashElementLineBreak` still handles those with braces. ([@alexdowad][])
* `Style/TrailingComma` has been split into `Style/TrailingCommaInArguments` and `Style/TrailingCommaInLiteral`. ([@alexdowad][])
* RuboCop returns process exit code 2 if it fails due to bad configuration, bad CLI options, or an internal error. If it runs successfully but finds one or more offenses, it still exits with code 1, as was previously the case. This is helpful when invoking RuboCop programmatically, perhaps from a script. ([@alexdowad][])

## 0.35.1 (2015-11-10)

### Bug Fixes

* [#2407](https://github.com/rubocop-hq/rubocop/issues/2407): Use `Process.uid` rather than `Etc.getlogin` for simplicity and compatibility. ([@jujugrrr][])

## 0.35.0 (2015-11-07)

### New features

* [#2028](https://github.com/rubocop-hq/rubocop/issues/2028): New config `ExtraDetails` supports addition of `Details` param to all cops to allow extra details on offense to be displayed. ([@tansaku][])
* [#2036](https://github.com/rubocop-hq/rubocop/issues/2036): New cop `Style/StabbyLambdaParentheses` will find and correct cases where a stabby lambda's parameters are not wrapped in parentheses. ([@hmadison][])
* [#2246](https://github.com/rubocop-hq/rubocop/pull/2246): `Style/TrailingUnderscoreVariable` will now register an offense for `*_`. ([@rrosenblum][])
* [#2246](https://github.com/rubocop-hq/rubocop/pull/2246): `Style/TrailingUnderscoreVariable` now has a configuration to remove named underscore variables (Defaulted to false). ([@rrosenblum][])
* [#2276](https://github.com/rubocop-hq/rubocop/pull/2276): New cop `Performance/FixedSize` will register an offense when calling `length`, `size`, or `count` on statically sized objected (strings, symbols, arrays, and hashes). ([@rrosenblum][])
* New cop `Style/NestedModifier` checks for nested `if`, `unless`, `while` and `until` modifier statements. ([@lumeet][])
* [#2270](https://github.com/rubocop-hq/rubocop/pull/2270): Add a new `inherit_gem` configuration to inherit a config file from an installed gem [(originally requested in #290)](https://github.com/rubocop-hq/rubocop/issues/290). ([@jhansche][])
* Allow `StyleGuide` parameters in local configuration for all cops, so users can add references to custom style guide documents. ([@cornelius][])
* `UnusedMethodArgument` cop allows configuration to skip keyword arguments. ([@apiology][])
* [#2318](https://github.com/rubocop-hq/rubocop/pull/2318): `Lint/Debugger` cop now checks for `Pry.rescue`. ([@rrosenblum][])
* [#2277](https://github.com/rubocop-hq/rubocop/pull/2277): New cop `Style/FirstArrayElementLineBreak` checks for a line break before the first element in a multi-line array. ([@panthomakos][])
* [#2277](https://github.com/rubocop-hq/rubocop/pull/2277): New cop `Style/FirstHashElementLineBreak` checks for a line break before the first element in a multi-line hash. ([@panthomakos][])
* [#2277](https://github.com/rubocop-hq/rubocop/pull/2277): New cop `Style/FirstMethodArgumentLineBreak` checks for a line break before the first argument in a multi-line method call. ([@panthomakos][])
* [#2277](https://github.com/rubocop-hq/rubocop/pull/2277): New cop `Style/FirstMethodParameterLineBreak` checks for a line break before the first parameter in a multi-line method parameter definition. ([@panthomakos][])
* Add `Rails/PluralizationGrammar` cop, checks for incorrect grammar when using methods like `3.day.ago`, when you should write `3.days.ago`. ([@maxjacobson][])
* [#2347](https://github.com/rubocop-hq/rubocop/pull/2347): `Lint/Eval` cop does not warn about "security risk" when eval argument is a string literal without interpolations. ([@alexdowad][])
* [#2335](https://github.com/rubocop-hq/rubocop/issues/2335): `Style/VariableName` cop checks naming style of method parameters. ([@alexdowad][])
* [#2329](https://github.com/rubocop-hq/rubocop/pull/2329): New style `braces_for_chaining` for `Style/BlockDelimiters` cop enforces braces on a multi-line block if its return value is being chained with another method. ([@panthomakos][])
* `Lint/LiteralInCondition` warns if a symbol or dynamic symbol is used as a condition. ([@alexdowad][])
* [#2369](https://github.com/rubocop-hq/rubocop/issues/2369): `Style/TrailingComma` doesn't add a trailing comma to a multiline method chain which is the only arg to a method call. ([@alexdowad][])
* `CircularArgumentReference` cop updated to lint for ordinal circular argument references on top of optional keyword arguments. ([@maxjacobson][])
* Added ability to download shared rubocop config files from remote urls. ([@ptrippett][])
* [#1601](https://github.com/rubocop-hq/rubocop/issues/1601): Add `IgnoreEmptyMethods` config parameter for `Lint/UnusedMethodArgument` and `IgnoreEmptyBlocks` config parameter for `Lint/UnusedBlockArgument` cops. ([@alexdowad][])
* [#1729](https://github.com/rubocop-hq/rubocop/issues/1729): `Style/MethodDefParentheses` supports new 'require_no_parentheses_except_multiline' style. ([@alexdowad][])
* [#2173](https://github.com/rubocop-hq/rubocop/issues/2173): `Style/AlignParameters` also checks parameter alignment for method definitions. ([@alexdowad][])
* [#1825](https://github.com/rubocop-hq/rubocop/issues/1825): New `NameWhitelist` configuration parameter for `Style/PredicateName` can be used to suppress errors on known-good predicate names. ([@alexdowad][])
* `Style/Documentation` recognizes 'Constant = Class.new' as a class definition. ([@alexdowad][])
* [#1608](https://github.com/rubocop-hq/rubocop/issues/1608): Add new 'align_braces' style for `Style/IndentHash`. ([@alexdowad][])
* `Style/Next` can autocorrect. ([@alexdowad][])

### Bug Fixes

* [#2265](https://github.com/rubocop-hq/rubocop/issues/2265): Handle unary `+` in `ExtraSpacing` cop. ([@jonas054][])
* [#2275](https://github.com/rubocop-hq/rubocop/pull/2275): Copy default `Exclude` into `Exclude` lists in `.rubocop_todo.yml`. ([@jonas054][])
* `Style/IfUnlessModifier` accepts blocks followed by a chained call. ([@lumeet][])
* [#2261](https://github.com/rubocop-hq/rubocop/issues/2261): Make relative `Exclude` paths in `$HOME/.rubocop_todo.yml` be relative to current directory. ([@jonas054][])
* [#2286](https://github.com/rubocop-hq/rubocop/issues/2286): Handle auto-correction of empty method when `AllowIfMethodIsEmpty` is `false` in `Style/SingleLineMethods`. ([@jonas054][])
* [#2246](https://github.com/rubocop-hq/rubocop/pull/2246): Do not register an offense for `Style/TrailingUnderscoreVariable` when the underscore variable is preceded by a splat variable. ([@rrosenblum][])
* [#2292](https://github.com/rubocop-hq/rubocop/pull/2292): Results should not be stored in the cache if affected by errors (crashes). ([@jonas054][])
* [#2280](https://github.com/rubocop-hq/rubocop/issues/2280): Avoid reporting space between hash literal keys and values in `Style/ExtraSpacing`. ([@jonas054][])
* [#2284](https://github.com/rubocop-hq/rubocop/issues/2284): Fix result cache being shared between ruby versions. ([@miquella][])
* [#2285](https://github.com/rubocop-hq/rubocop/issues/2285): Fix `ConfigurableNaming#class_emitter_method?` error when handling singleton class methods. ([@palkan][])
* [#2295](https://github.com/rubocop-hq/rubocop/issues/2295): Fix Performance/Detect autocorrect to handle rogue newlines. ([@palkan][])
* [#2294](https://github.com/rubocop-hq/rubocop/issues/2294): Do not register an offense in `Performance/StringReplacement` for regex with options. ([@rrosenblum][])
* Fix `Style/UnneededPercentQ` condition for single-quoted literal containing interpolation-like string. ([@eagletmt][])
* [#2324](https://github.com/rubocop-hq/rubocop/issues/2324): Handle `--only Lint/Syntax` and `--except Lint/Syntax` correctly. ([@jonas054][])
* [#2317](https://github.com/rubocop-hq/rubocop/issues/2317): Handle `case` as an argument correctly in `Lint/EndAlignment`. ([@lumeet][])
* [#2287](https://github.com/rubocop-hq/rubocop/issues/2287): Fix auto-correct of lines with only whitespace in `Style/IndentationWidth`. ([@lumeet][])
* [#2331](https://github.com/rubocop-hq/rubocop/issues/2331): Do not register an offense in `Performance/Size` for `count` with an argument. ([@rrosenblum][])
* Handle a backslash at the end of a line in `Style/SpaceAroundOperators`. ([@lumeet][])
* Don't warn about lack of "leading space" in a =begin/=end comment. ([@alexdowad][])
* [#2307](https://github.com/rubocop-hq/rubocop/issues/2307): In `Lint/FormatParameterMismatch`, don't register an offense if either argument to % is not a literal. ([@alexdowad][])
* [#2356](https://github.com/rubocop-hq/rubocop/pull/2356): `Style/Encoding` will now place the encoding comment on the second line if the first line is a shebang. ([@rrosenblum][])
* `Style/InitialIndentation` cop doesn't error out when a line begins with an integer literal. ([@alexdowad][])
* [#2296](https://github.com/rubocop-hq/rubocop/issues/2296): In `Style/DotPosition`, don't "correct" (and break) a method call which has a line comment (or blank line) between the dot and the selector. ([@alexdowad][])
* [#2272](https://github.com/rubocop-hq/rubocop/issues/2272): `Lint/NonLocalExitFromIterator` does not warn about `return` in a block which is passed to `Module#define_method`. ([@alexdowad][])
* [#2262](https://github.com/rubocop-hq/rubocop/issues/2262): Replace `Rainbow` reference with `Colorizable#yellow`. ([@minustehbare][])
* [#2068](https://github.com/rubocop-hq/rubocop/issues/2068): Display warning if `Style/Copyright` is misconfigured. ([@alexdowad][])
* [#2321](https://github.com/rubocop-hq/rubocop/issues/2321): In `Style/EachWithObject`, don't replace reduce with each_with_object if the accumulator parameter is assigned to in the block. ([@alexdowad][])
* [#1981](https://github.com/rubocop-hq/rubocop/issues/1981): `Lint/UselessAssignment` doesn't erroneously identify assignments in identical if branches as useless. ([@alexdowad][])
* [#2323](https://github.com/rubocop-hq/rubocop/issues/2323): `Style/IfUnlessModifier` cop parenthesizes autocorrected code when necessary due to operator precedence, to avoid changing its meaning. ([@alexdowad][])
* [#2003](https://github.com/rubocop-hq/rubocop/issues/2003): Make `Lint/UnneededDisable` work with `--auto-correct`. ([@jonas054][])
* Default RuboCop cache dir moved to per-user folders. ([@br3nda][])
* [#2393](https://github.com/rubocop-hq/rubocop/pull/2393): `Style/MethodCallParentheses` doesn't fail on `obj.method ||= func()`. ([@alexdowad][])
* [#2344](https://github.com/rubocop-hq/rubocop/pull/2344): When autocorrecting, `Style/ParallelAssignment` reorders assignment statements, if necessary, to avoid breaking code. ([@alexdowad][])
* `Style/MultilineOperationAlignment` does not try to align the receiver and selector of a method call if both are on the LHS of an assignment. ([@alexdowad][])

### Changes

* [#2194](https://github.com/rubocop-hq/rubocop/issues/2194): Allow any options with `--auto-gen-config`. ([@agrimm][])

## 0.34.2 (2015-09-21)

### Bug Fixes

* [#2232](https://github.com/rubocop-hq/rubocop/issues/2232): Fix false positive in `Lint/FormatParameterMismatch` for argument with splat operator. ([@dreyks][])
* [#2237](https://github.com/rubocop-hq/rubocop/pull/2237): Allow `Lint/FormatParameterMismatch` to be called using `Kernel.format` and `Kernel.sprintf`. ([@rrosenblum][])
* [#2234](https://github.com/rubocop-hq/rubocop/issues/2234): Do not register an offense for `Lint/FormatParameterMismatch` when the format string is a variable. ([@rrosenblum][])
* [#2240](https://github.com/rubocop-hq/rubocop/pull/2240): `Lint/UnneededDisable` should not report non-`Lint` `rubocop:disable` comments when running `rubocop --lint`. ([@jonas054][])
* [#2121](https://github.com/rubocop-hq/rubocop/issues/2121): Allow space before values in hash literals in `Style/ExtraSpacing` to avoid correction conflict. ([@jonas054][])
* [#2241](https://github.com/rubocop-hq/rubocop/issues/2241): Read cache in binary format. ([@jonas054][])
* [#2247](https://github.com/rubocop-hq/rubocop/issues/2247): Fix auto-correct of `Performance/CaseWhenSplat` for percent arrays (`%w`, `%W`, `%i`, and `%I`). ([@rrosenblum][])
* [#2244](https://github.com/rubocop-hq/rubocop/issues/2244): Disregard annotation keywords in `Style/CommentAnnotation` if they don't start a comment. ([@jonas054][])
* [#2257](https://github.com/rubocop-hq/rubocop/pull/2257): Fix bug where `Style/RescueEnsureAlignment` will register an offense for `rescue` and `ensure` on the same line. ([@rrosenblum][])
* [#2255](https://github.com/rubocop-hq/rubocop/issues/2255): Refine the offense highlighting for `Style/SymbolProc`. ([@bbatsov][])
* [#2260](https://github.com/rubocop-hq/rubocop/pull/2260): Make `Exclude` in `.rubocop_todo.yml` work when running from a subdirectory. ([@jonas054][])

### Changes

* [#2248](https://github.com/rubocop-hq/rubocop/issues/2248): Allow block-pass in `Style/AutoResourceCleanup`. ([@lumeet][])
* [#2258](https://github.com/rubocop-hq/rubocop/pull/2258): `Style/Documentation` will exclude test directories by default. ([@rrosenblum][])
* [#2260](https://github.com/rubocop-hq/rubocop/issues/2260): Disable `Style/StringMethods` by default. ([@bbatsov][])

## 0.34.1 (2015-09-09)

### Bug Fixes

* [#2212](https://github.com/rubocop-hq/rubocop/issues/2212): Handle methods without parentheses in auto-correct. ([@karreiro][])
* [#2214](https://github.com/rubocop-hq/rubocop/pull/2214): Fix `File name too long error` when `STDIN` option is provided. ([@mrfoto][])
* [#2217](https://github.com/rubocop-hq/rubocop/issues/2217): Allow block arguments in `Style/SymbolProc`. ([@lumeet][])
* [#2213](https://github.com/rubocop-hq/rubocop/issues/2213): Write to cache with binary encoding to avoid transcoding exceptions in some locales. ([@jonas054][])
* [#2218](https://github.com/rubocop-hq/rubocop/issues/2218): Fix loading config error when safe yaml is only partially loaded. ([@maxjacobson][])
* [#2161](https://github.com/rubocop-hq/rubocop/issues/2161): Allow an explicit receiver (except `Kernel`) in `Style/SignalException`. ([@lumeet][])

## 0.34.0 (2015-09-05)

### New features

* [#2143](https://github.com/rubocop-hq/rubocop/pull/2143): New cop `Performance/CaseWhenSplat` will identify and rearange `case` `when` statements that contain a `when` condition with a splat. ([@rrosenblum][])
* New cop `Lint/DuplicatedKey` checks for duplicated keys in hashes, which Ruby 2.2 warns against. ([@sliuu][])
* [#2106](https://github.com/rubocop-hq/rubocop/issues/2106): Add `SuspiciousParamNames` option to `Style/OptionHash`. ([@wli][])
* [#2193](https://github.com/rubocop-hq/rubocop/pull/2193): `Style/Next` supports more `Enumerable` methods. ([@rrosenblum][])
* [#2179](https://github.com/rubocop-hq/rubocop/issues/2179): Add `--list-target-files` option to CLI, which prints the files which will be inspected. ([@maxjacobson][])
* New cop `Style/MutableConstant` checks for assignment of mutable objects to constants. ([@bbatsov][])
* New cop `Style/RedudantFreeze` checks for usages of `Object#freeze` on immutable objects. ([@bbatsov][])
* [#1924](https://github.com/rubocop-hq/rubocop/issues/1924): New option `--cache` and configuration parameter `AllCops: UseCache` turn result caching on (default) or off. ([@jonas054][])
* [#2204](https://github.com/rubocop-hq/rubocop/pull/2204): New cop `Style/StringMethods` will check for preferred method `to_sym` over `intern`. ([@imtayadeway][])

### Changes

* [#1351](https://github.com/rubocop-hq/rubocop/issues/1351): Allow class emitter methods in `Style/MethodName`. ([@jonas054][])
* [#2126](https://github.com/rubocop-hq/rubocop/pull/2126): `Style/RescueModifier` can now auto-correct. ([@rrosenblum][])
* [#2109](https://github.com/rubocop-hq/rubocop/issues/2109): Allow alignment with a token on the nearest line with same indentation in `Style/ExtraSpacing`. ([@jonas054][])
* `Lint/EndAlignment` handles the `case` keyword. ([@lumeet][])
* [#2146](https://github.com/rubocop-hq/rubocop/pull/2146): Add STDIN support. ([@caseywebdev][])
* [#2175](https://github.com/rubocop-hq/rubocop/pull/2175): Files that are excluded from a cop (e.g. using the `Exclude:` config option) are no longer being processed by that cop. ([@bquorning][])
* `Rails/ActionFilter` now handles complete list of methods found in the Rails 4.2 [release notes](https://github.com/rails/rails/blob/4115a12da1409c753c747fd4bab6e612c0c6e51a/guides/source/4_2_release_notes.md#notable-changes-1). ([@MGerrior][])
* [*2138](https://github.com/rubocop-hq/rubocop/issues/2138): Change the offense in `Style/Next` to highlight the condition instead of the iteration. ([@rrosenblum][])
* `Style/EmptyLineBetweenDefs` now handles class methods as well. ([@unmanbearpig][])
* Improve handling of `super` in `Style/SymbolProc`. ([@lumeet][])
* `Style/SymbolProc` is applied to methods receiving arguments. ([@lumeet][])
* [#1839](https://github.com/rubocop-hq/rubocop/issues/1839): Remove Rainbow monkey patching of String which conflicts with other gems like colorize. ([@daviddavis][])
* `Style/HashSyntax` is now a bit faster when checking Ruby 1.9 syntax hash keys. ([@bquorning][])
* `Lint/DeprecatedClassMethods` is now a whole lot faster. ([@bquorning][])
* `Lint/BlockAlignment`, `Style/IndentationWidth`, and `Style/MultilineOperationIndentation` are now quite a bit faster. ([@bquorning][])

### Bug Fixes

* [#2123](https://github.com/rubocop-hq/rubocop/pull/2123): Fix handing of dynamic widths `Lint/FormatParameterMismatch`. ([@edmz][])
* [#2116](https://github.com/rubocop-hq/rubocop/pull/2116): Fix named params (using hash) `Lint/FormatParameterMismatch`. ([@edmz][])
* [#2135](https://github.com/rubocop-hq/rubocop/issues/2135): Ignore `super` and `zsuper` nodes in `Style/SymbolProc`. ([@bbatsov][])
* [#2165](https://github.com/rubocop-hq/rubocop/issues/2165): Fix a NPE in `Style/Alias`. ([@bbatsov][])
* [#2168](https://github.com/rubocop-hq/rubocop/issues/2168): Fix a NPE in `Rails/TimeZone`. ([@bbatsov][])
* [#2169](https://github.com/rubocop-hq/rubocop/issues/2169): Fix a NPE in `Rails/Date`. ([@bbatsov][])
* [#2105](https://github.com/rubocop-hq/rubocop/pull/2105): Fix a warning that was thrown when enabling `Style/OptionHash`. ([@wli][])
* [#2107](https://github.com/rubocop-hq/rubocop/pull/2107): Fix auto-correct of `Style/ParallelAssignment` for nested expressions. ([@rrosenblum][])
* [#2111](https://github.com/rubocop-hq/rubocop/issues/2111): Deal with byte order mark in `Style/InitialIndentation`. ([@jonas054][])
* [#2113](https://github.com/rubocop-hq/rubocop/issues/2113): Handle non-string tokens in `Style/ExtraSpacing`. ([@jonas054][])
* [#2129](https://github.com/rubocop-hq/rubocop/issues/2129): Handle empty interpolations in `Style/SpaceInsideStringInterpolation`. ([@lumeet][])
* [#2119](https://github.com/rubocop-hq/rubocop/issues/2119): Do not raise an error in `Style/RescueEnsureAlignment` and `Style/RescueModifier` when processing an excluded file. ([@rrosenblum][])
* [#2149](https://github.com/rubocop-hq/rubocop/issues/2149): Do not register an offense in `Rails/Date` when `Date#to_time` is called with a time zone argument. ([@maxjacobson][])
* Do not register a `Rails/TimeZone` offense when using Time.new safely. ([@maxjacobson][])
* [#2124](https://github.com/rubocop-hq/rubocop/issues/2124): Fix bug in `Style/EmptyLineBetweenDefs` when there are only comments between method definitions. ([@lumeet][])
* [#2154](https://github.com/rubocop-hq/rubocop/issues/2154): `Performance/StringReplacement` can auto-correct replacements with backslash in them. ([@rrosenblum][])
* [#2009](https://github.com/rubocop-hq/rubocop/issues/2009): Fix bug in `RuboCop::ConfigLoader.load_file` when `safe_yaml` is required. ([@eitoball][])
* [#2155](https://github.com/rubocop-hq/rubocop/issues/2155): Configuration `EndAlignment: AlignWith: variable` only applies when the operands of `=` are on the same line. ([@jonas054][])
* Fix bug in `Style/IndentationWidth` when `rescue` or `ensure` is preceded by an empty body. ([@lumeet][])
* [#2183](https://github.com/rubocop-hq/rubocop/issues/2183): Fix bug in `Style/BlockDelimiters` when auto-correcting adjacent braces. ([@lumeet][])
* [#2199](https://github.com/rubocop-hq/rubocop/issues/2199): Make `rubocop` exit with error when there are only `Lint/UnneededDisable` offenses. ([@jonas054][])
* Fix handling of empty parentheses when auto-correcting in `Style/SymbolProc`. ([@lumeet][])

## 0.33.0 (2015-08-05)

### New features

* [#2081](https://github.com/rubocop-hq/rubocop/pull/2081): New cop `Style/Send` checks for the use of `send` and instead encourages changing it to `BasicObject#__send__` or `Object#public_send` (disabled by default). ([@syndbg][])
* [#2057](https://github.com/rubocop-hq/rubocop/pull/2057): New cop `Lint/FormatParameterMismatch` checks for a mismatch between the number of fields expected in format/sprintf/% and what was passed to it. ([@edmz][])
* [#2010](https://github.com/rubocop-hq/rubocop/pull/2010): Add `space` style for SpaceInsideStringInterpolation. ([@gotrevor][])
* [#2007](https://github.com/rubocop-hq/rubocop/pull/2007): Allow any modifier before `def`, not only visibility modifiers. ([@fphilipe][])
* [#1980](https://github.com/rubocop-hq/rubocop/pull/1980): `--auto-gen-config` now outputs an excluded files list for failed cops (up to a maxiumum of 15 files). ([@bmorrall][])
* [#2004](https://github.com/rubocop-hq/rubocop/pull/2004): Introduced `--exclude-limit COUNT` to configure how many files `--auto-gen-config` will exclude. ([@awwaiid][], [@jonas054][])
* [#1918](https://github.com/rubocop-hq/rubocop/issues/1918): New configuration parameter `AllCops:DisabledByDefault` when set to `true` makes only cops found in user configuration enabled, which makes cop selection *opt-in*. ([@jonas054][])
* New cop `Performance/StringReplacement` checks for usages of `gsub` that can be replaced with `tr` or `delete`. ([@rrosenblum][])
* [#2001](https://github.com/rubocop-hq/rubocop/issues/2001): New cop `Style/InitialIndentation` checks for indentation of the first non-blank non-comment line in a file. ([@jonas054][])
* [#2060](https://github.com/rubocop-hq/rubocop/issues/2060): New cop `Style/RescueEnsureAlignment` checks for bad alignment of `rescue` and `ensure` keywords. ([@lumeet][])
* New cop `Style/OptionalArguments` checks for optional arguments that do not appear at the end of an argument list. ([@rrosenblum][])
* New cop `Lint/CircularArgumentReference` checks for "circular argument references" in keyword arguments, which Ruby 2.2 warns against. ([@maxjacobson][], [@sliuu][])
* [#2030](https://github.com/rubocop-hq/rubocop/issues/2030): New cop `Style/OptionHash` checks for option hashes and encourages changing them to keyword arguments (disabled by default). ([@maxjacobson][])

### Changes

* [#2052](https://github.com/rubocop-hq/rubocop/pull/2052): `Style/RescueModifier` uses token stream to identify offenses. ([@urbanautomaton][])
* Rename `Rails/Date` and `Rails/TimeZone` style names to "strict" and "flexible" and make "flexible" to be default. ([@palkan][])
* [#2035](https://github.com/rubocop-hq/rubocop/issues/2035): `Style/ExtraSpacing` is now enabled by default and has a configuration parameter `AllowForAlignment` that is `true` by default, making it allow extra spacing if it's used for alignment purposes. ([@jonas054][])

### Bugs fixed

* [#2014](https://github.com/rubocop-hq/rubocop/pull/2014): Fix `Style/TrivialAccessors` to support AllowPredicates: false. ([@gotrevor][])
* [#1988](https://github.com/rubocop-hq/rubocop/issues/1988): Fix bug in `Style/ParallelAssignment` when assigning from `Module::CONSTANT`. ([@rrosenblum][])
* [#1995](https://github.com/rubocop-hq/rubocop/pull/1995): Improve message for `Rails/TimeZone`. ([@palkan][])
* [#1977](https://github.com/rubocop-hq/rubocop/issues/1977): Fix bugs in `Rails/Date` and `Rails/TimeZone` when using namespaced Time/Date. ([@palkan][])
* [#1973](https://github.com/rubocop-hq/rubocop/issues/1973): Do not register an offense in `Performance/Detect` when `select` is called on `Enumerable::Lazy`. ([@palkan][])
* [#2015](https://github.com/rubocop-hq/rubocop/issues/2015): Fix bug occurring for auto-correction of a misaligned `end` in a file with only one method. ([@jonas054][])
* Allow string interpolation segments inside single quoted string literals when double quotes are preferred. ([@segiddins][])
* [#2026](https://github.com/rubocop-hq/rubocop/issues/2026): Allow `Time.current` when style is "acceptable".([@palkan][])
* [#2029](https://github.com/rubocop-hq/rubocop/issues/2029): Fix bug where `Style/RedundantReturn` auto-corrects returning implicit hashes to invalid syntax. ([@rrosenblum][])
* [#2021](https://github.com/rubocop-hq/rubocop/issues/2021): Fix bug in `Style/BlockDelimiters` when a `semantic` expression is used in an array or a range. ([@lumeet][])
* [#1992](https://github.com/rubocop-hq/rubocop/issues/1992): Allow parentheses in assignment to a variable with the same name as the method's in `Style/MethodCallParentheses`. ([@lumeet][])
* [#2045](https://github.com/rubocop-hq/rubocop/issues/2045): Fix crash in `Style/IndentationWidth` when using `private_class_method def self.foo` syntax. ([@unmanbearpig][])
* [#2006](https://github.com/rubocop-hq/rubocop/issues/2006): Fix crash in `Style/FirstParameterIndentation` in case of nested offenses. ([@unmanbearpig][])
* [#2059](https://github.com/rubocop-hq/rubocop/issues/2059): Don't check for trivial accessors in modules. ([@bbatsov][])
* Add proper punctuation to the end of offense messages, where it is missing. ([@lumeet][])
* [#2071](https://github.com/rubocop-hq/rubocop/pull/2071): Keep line breaks in place on WordArray autocorrect.([@unmanbearpig][])
* [#2075](https://github.com/rubocop-hq/rubocop/pull/2075): Properly correct `Style/PercentLiteralDelimiters` with escape characters in them. ([@rrosenblum][])
* [#2023](https://github.com/rubocop-hq/rubocop/issues/2023): Avoid auto-correction corruption in `IndentationWidth`. ([@jonas054][])
* [#2080](https://github.com/rubocop-hq/rubocop/issues/2080): Properly parse code in `Performance/Count` when calling `select..count` in a class that extends an enumerable. ([@rrosenblum][])
* [#2093](https://github.com/rubocop-hq/rubocop/issues/2093): Fix bug in `Style/OneLineConditional` which should not raise an offense with an 'if/then/end' statement. ([@sliuu][])

## 0.32.1 (2015-06-24)

### New features

* `Debugger` cop now checks catches methods called with arguments. ([@crazydog115][])

### Bugs fixed

* Make it possible to disable `Lint/UnneededDisable`. ([@jonas054][])
* [#1958](https://github.com/rubocop-hq/rubocop/issues/1958): Show name of `Lint/UnneededDisable` when `-D/--display-cop-names` is given. ([@jonas054][])
* Do not show `Style/NonNilCheck` offenses as corrected when the source code is not modified. ([@rrosenblum][])
* Fix auto-correct in `Style/RedundantReturn` when `return` has no arguments. ([@lumeet][])
* [#1955](https://github.com/rubocop-hq/rubocop/issues/1955): Fix false positive for `Style/TrailingComma` cop. ([@mattjmcnaughton][])
* [#1928](https://github.com/rubocop-hq/rubocop/issues/1928): Avoid auto-correcting two alignment offenses in the same area at the same time. ([@jonas054][])
* [#1964](https://github.com/rubocop-hq/rubocop/issues/1964): Fix `RedundantBegin` auto-correct issue with comments by doing a smaller correction. ([@jonas054][])
* [#1978](https://github.com/rubocop-hq/rubocop/pull/1978): Don't count disabled offences if fail-level is autocorrect. ([@sch1zo][])
* [#1986](https://github.com/rubocop-hq/rubocop/pull/1986): Fix Date false positives on variables. ([@palkan][])

### Changes

* [#1708](https://github.com/rubocop-hq/rubocop/issues/1708): Improve message for `FirstParameterIndentation`. ([@tejasbubane][])
* [#1959](https://github.com/rubocop-hq/rubocop/issues/1959): Allow `Lint/UnneededDisable` to be inline disabled. ([@rrosenblum][])

## 0.32.0 (2015-06-06)

### New features

* Adjust behavior of `TrailingComma` cop to account for multi-line hashes nested within method calls. ([@panthomakos][])
* [#1719](https://github.com/rubocop-hq/rubocop/pull/1719): Display an error and abort the program if input file can't be found. ([@matugm][])
* New cop `SpaceInsideStringInterpolation` checks for spaces within string interpolations. ([@glasnt][])
* New cop `NestedMethodDefinition` checks for method definitions inside other methods. ([@ojab][])
* `LiteralInInterpolation` cop does auto-correction. ([@tmr08c][])
* [#1865](https://github.com/rubocop-hq/rubocop/issues/1865): New cop `Lint/UnneededDisable` checks for `rubocop:disable` comments that can be removed. ([@jonas054][])
* `EmptyElse` cop does auto-correction. ([@lumeet][])
* Show reference links when displaying style guide links. ([@rrosenblum][])
* `Debugger` cop now checks for the Capybara debug method `save_screenshot`. ([@crazydog115][])
* [#1282](https://github.com/rubocop-hq/rubocop/issues/1282): `CaseIndentation` cop does auto-correction. ([@lumeet][])
* [#1928](https://github.com/rubocop-hq/rubocop/issues/1928): Do auto-correction one offense at a time (rather than one cop at a time) if there are tabs in the code. ([@jonas054][])

### Changes

* Prefer `SpaceInsideBlockBraces` to `SpaceBeforeSemicolon` and `SpaceAfterSemicolon` to avoid an infinite loop when auto-correcting. ([@lumeet][])
* [#1873](https://github.com/rubocop-hq/rubocop/issues/1873): Move `ParallelAssignment` cop from Performance to Style. ([@rrosenblum][])
* Add `getlocal` to acceptable methods of `Rails/TimeZone`. ([@ojab][])
* [#1851](https://github.com/rubocop-hq/rubocop/issues/1851), [#1948](https://github.com/rubocop-hq/rubocop/issues/1948): Change offense message for `ClassLength` and `ModuleLength` to match that of `MethodLength`. ([@bquorning][])

### Bugs fixed

* Don't count required keyword args when specifying `CountKeywordArgs: false` for `ParameterLists`. ([@sumeet][])
* [#1879](https://github.com/rubocop-hq/rubocop/issues/1879): Avoid auto-correcting hash with trailing comma into invalid code in `BracesAroundHashParameters`. ([@jonas054][])
* [#1868](https://github.com/rubocop-hq/rubocop/issues/1868): Do not register an offense in `Performance/Count` when `select` is called with symbols or strings as the parameters. ([@rrosenblum][])
* `Sample` rewritten to properly handle shuffle randomness source, first/last params and non-literal ranges. ([@chastell][])
* [#1873](https://github.com/rubocop-hq/rubocop/issues/1873): Modify `ParallelAssignment` to properly autocorrect when the assignment is protected by a modifier statement. ([@rrosenblum][])
* Configure `ParallelAssignment` to work with non-standard `IndentationWidths`. ([@rrosenblum][])
* [#1899](https://github.com/rubocop-hq/rubocop/issues/1899): Be careful about comments when auto-correcting in `BracesAroundHashParameters`. ([@jonas054][])
* [#1897](https://github.com/rubocop-hq/rubocop/issues/1897): Don't report that semicolon separated statements can be converted to modifier form in `IfUnlessModifier` (and don't auto-correct them). ([@jonas054][])
* [#1644](https://github.com/rubocop-hq/rubocop/issues/1644): Don't search the entire file system when a folder is named `,` (fix for jruby and rbx). ([@rrosenblum][])
* [#1803](https://github.com/rubocop-hq/rubocop/issues/1803): Don't warn for `return` from `lambda` block in `NonLocalExitFromIterator`. ([@ypresto][])
* [#1905](https://github.com/rubocop-hq/rubocop/issues/1905): Ignore sparse and trailing comments in `Style/Documentation`. ([@RGBD][])
* [#1923](https://github.com/rubocop-hq/rubocop/issues/1923): Handle properly `for` without body in `Style/Next`. ([@bbatsov][])
* [#1901](https://github.com/rubocop-hq/rubocop/issues/1901): Do not auto correct comments that are missing a note. ([@rrosenblum][])
* [#1926](https://github.com/rubocop-hq/rubocop/issues/1926): Fix crash in `Style/AlignHash` when correcting a hash with a splat in it. ([@rrosenblum][])
* [#1935](https://github.com/rubocop-hq/rubocop/issues/1935): Allow `Symbol#to_proc` blocks in Performance/Size. ([@m1foley][])

## 0.31.0 (2015-05-05)

### New features

* `Rails/TimeZone` emits acceptable methods on a violation when `EnforcedStyle` is `:acceptable`. ([@l8nite][])
* Recognize rackup file (config.ru) out of the box. ([@carhartl][])
* [#1788](https://github.com/rubocop-hq/rubocop/pull/1788): New cop `ModuleLength` checks for overly long module definitions. ([@sdeframond][])
* New cop `Performance/Count` to convert `Enumerable#select...size`, `Enumerable#reject...size`, `Enumerable#select...count`, `Enumerable#reject...count` `Enumerable#select...length`, and `Enumerable#reject...length` to `Enumerable#count`. ([@rrosenblum][])
* `CommentAnnotation` cop does auto-correction. ([@dylandavidson][])
* New cop `Style/TrailingUnderscoreVariable` to remove trailing underscore variables from mass assignment. ([@rrosenblum][])
* [#1136](https://github.com/rubocop-hq/rubocop/issues/1136): New cop `Performance/ParallelAssignment` to avoid usages of unnessary parallel assignment. ([@rrosenblum][])
* [#1278](https://github.com/rubocop-hq/rubocop/issues/1278): `DefEndAlignment` and `EndAlignment` cops do auto-correction. ([@lumeet][])
* `IndentationWidth` cop follows the `AlignWith` option of the `DefEndAlignment` cop. ([@lumeet][])
* [#1837](https://github.com/rubocop-hq/rubocop/issues/1837): New cop `EachWithObjectArgument` checks that `each_with_object` isn't called with an immutable object as argument. ([@jonas054][])
* `ArrayJoin` cop does auto-correction. ([@tmr08c][])

### Bugs fixed

* [#1816](https://github.com/rubocop-hq/rubocop/issues/1816): Fix bug in `Sample` when calling `#shuffle` with something other than an element selector. ([@rrosenblum][])
* [#1768](https://github.com/rubocop-hq/rubocop/pull/1768): `DefEndAlignment` recognizes preceding `private_class_method` or `public_class_method` before `def`. ([@til][])
* [#1820](https://github.com/rubocop-hq/rubocop/issues/1820): Correct the logic in `AlignHash` for when to ignore a key because it's not on its own line. ([@jonas054][])
* [#1829](https://github.com/rubocop-hq/rubocop/pull/1829): Fix bug in `Sample` and `FlatMap` that would cause them to report having been auto-corrected when they were not. ([@rrosenblum][])
* [#1832](https://github.com/rubocop-hq/rubocop/pull/1832): Fix bug in `UnusedMethodArgument` that would cause them to report having been auto-corrected when they were not. ([@jonas054][])
* [#1834](https://github.com/rubocop-hq/rubocop/issues/1834): Support only boolean values for `AutoCorrect` configuration parameter, and remove warning for unknown parameter. ([@jonas054][])
* [#1843](https://github.com/rubocop-hq/rubocop/issues/1843): Fix crash in `TrailingBlankLines` when a file ends with a block comment without final newline. ([@jonas054][])
* [#1849](https://github.com/rubocop-hq/rubocop/issues/1849): Fix bug where you can not have nested arrays in the Rake task configuration. ([@rrosenblum][])
* Fix bug in `MultilineTernaryOperator` where it will not register an offense when only the false branch is on a separate line. ([@rrosenblum][])
* Fix crash in `MultilineBlockLayout` when using new lambda literal syntax without parentheses. ([@hbd225][])
* [#1859](https://github.com/rubocop-hq/rubocop/pull/1859): Fix bugs in `IfUnlessModifier` concerning comments and empty lines. ([@jonas054][])
* Fix handling of trailing comma in `SpaceAroundBlockParameters` and `SpaceAfterComma`. ([@lumeet][])

## 0.30.1 (2015-04-21)

### Bugs fixed

* [#1691](https://github.com/rubocop-hq/rubocop/issues/1691): For assignments with line break after `=`, use `keyword` alignment in `EndAlignment` regardless of configured style. ([@jonas054][])
* [#1769](https://github.com/rubocop-hq/rubocop/issues/1769): Fix bug where `LiteralInInterpolation` registers an offense for interpolation of `__LINE__`. ([@rrosenblum][])
* [#1773](https://github.com/rubocop-hq/rubocop/pull/1773): Fix typo ('strptime' -> 'strftime') in `Rails/TimeZone`. ([@palkan][])
* [#1777](https://github.com/rubocop-hq/rubocop/pull/1777): Fix offense message from Rails/TimeZone. ([@mzp][])
* [#1784](https://github.com/rubocop-hq/rubocop/pull/1784): Add an explicit error message when config contains an empty section. ([@bankair][])
* [#1791](https://github.com/rubocop-hq/rubocop/pull/1791): Fix autocorrection of `PercentLiteralDelimiters` with no content. ([@cshaffer][])
* Fix handling of `while` and `until` with assignment in `IndentationWidth`. ([@lumeet][])
* [#1793](https://github.com/rubocop-hq/rubocop/pull/1793): Fix bug in `TrailingComma` that caused `,` in comment to count as a trailing comma. ([@jonas054][])
* [#1765](https://github.com/rubocop-hq/rubocop/pull/1765): Update 1.9 hash to stop triggering when the symbol is not valid in the 1.9 hash syntax. ([@crimsonknave][])
* [#1806](https://github.com/rubocop-hq/rubocop/issues/1806): Require a newer version of `parser` and use its corrected solution for comment association in `Style/Documentation`. ([@jonas054][])
* [#1792](https://github.com/rubocop-hq/rubocop/issues/1792): Fix bugs in `Sample` that did not account for array selectors with a range and passing random to shuffle. ([@rrosenblum][])
* [#1770](https://github.com/rubocop-hq/rubocop/pull/1770): Add more acceptable methods to `Rails/TimeZone` (`utc`, `localtime`, `to_i`, `iso8601` etc). ([@palkan][])
* [#1767](https://github.com/rubocop-hq/rubocop/pull/1767): Do not register offenses on non-enumerable select/find_all by `Performance/Detect`. ([@palkan][])
* [#1795](https://github.com/rubocop-hq/rubocop/pull/1795): Fix bug in `TrailingBlankLines` that caused a crash for files containing only newlines. ([@renuo][])

## 0.30.0 (2015-04-06)

### New features

* [#1600](https://github.com/rubocop-hq/rubocop/issues/1600): Add `line_count_based` and `semantic` styles to the `BlockDelimiters` (formerly `Blocks`) cop. ([@clowder][], [@mudge][])
* [#1712](https://github.com/rubocop-hq/rubocop/pull/1712): Set `Offense#corrected?` to `true`, `false`, or `nil` when it was, wasn't, or can't be auto-corrected, respectively. ([@vassilevsky][])
* [#1669](https://github.com/rubocop-hq/rubocop/pull/1669): Add command-line switch `--display-style-guide`. ([@marxarelli][])
* [#1405](https://github.com/rubocop-hq/rubocop/issues/1405): Add Rails TimeZone and Date cops. ([@palkan][])
* [#1641](https://github.com/rubocop-hq/rubocop/pull/1641): Add ruby19_no_mixed_keys style to `HashStyle` cop. ([@iainbeeston][])
* [#1604](https://github.com/rubocop-hq/rubocop/issues/1604): Add `IgnoreClassMethods` option to `TrivialAccessors` cop. ([@bbatsov][])
* [#1651](https://github.com/rubocop-hq/rubocop/issues/1651): The `Style/SpaceAroundOperators` cop now also detects extra spaces around operators. A list of operators that *may* be surrounded by multiple spaces is configurable. ([@bquorning][])
* Add auto-correct to `Encoding` cop. ([@rrosenblum][])
* [#1621](https://github.com/rubocop-hq/rubocop/issues/1621): `TrailingComma` has a new style `consistent_comma`. ([@tamird][])
* [#1611](https://github.com/rubocop-hq/rubocop/issues/1611): Add `empty`, `nil`, and `both` `SupportedStyles` to `EmptyElse` cop. Default is `both`. ([@rrosenblum][])
* [#1611](https://github.com/rubocop-hq/rubocop/issues/1611): Add new `MissingElse` cop. Default is to have this cop be disabled. ([@rrosenblum][])
* [#1602](https://github.com/rubocop-hq/rubocop/issues/1602): Add support for `# :nodoc` in `Documentation`. ([@lumeet][])
* [#1437](https://github.com/rubocop-hq/rubocop/issues/1437): Modify `HashSyntax` cop to allow the use of hash rockets for hashes that have symbol values when using ruby19 syntax. ([@rrosenblum][])
* New cop `Style/SymbolLiteral` makes sure you're not using the string within symbol syntax unless it's needed. ([@bbatsov][])
* [#1657](https://github.com/rubocop-hq/rubocop/issues/1657): Autocorrect can be turned off on a specific cop via the configuration. ([@jdoconnor][])
* New cop `Style/AutoResourceCleanup` suggests the use of block taking versions of methods that do resource cleanup. ([@bbatsov][])
* [#1275](https://github.com/rubocop-hq/rubocop/issues/1275): `WhileUntilModifier` cop does auto-correction. ([@lumeet][])
* New cop `Performance/ReverseEach` to convert `reverse.each` to `reverse_each`. ([@rrosenblum][])
* [#1281](https://github.com/rubocop-hq/rubocop/issues/1281): `IfUnlessModifier` cop does auto-correction. ([@lumeet][])
* New cop `Performance/Detect` to detect usage of `select.first`, `select.last`, `find_all.first`, and `find_all.last` and convert them to use `detect` instead. ([@palkan][], [@rrosenblum][])
* [#1728](https://github.com/rubocop-hq/rubocop/pull/1728): New cop `NonLocalExitFromIterator` checks for misused `return` in block. ([@ypresto][])
* New cop `Performance/Size` to convert calls to `count` on `Array` and `Hash` to `size`. ([@rrosenblum][])
* New cop `Performance/Sample` to convert usages of `shuffle.first`, `shuffle.last`, and `shuffle[Fixnum]` to `sample`. ([@rrosenblum][])
* New cop `Performance/FlatMap` to convert `Enumerable#map...Array#flatten` and `Enumerable#collect...Array#flatten` to `Enumerable#flat_map`. ([@rrosenblum][])
* [#1144](https://github.com/rubocop-hq/rubocop/issues/1144): New cop `ClosingParenthesisIndentation` checks the indentation of hanging closing parentheses. ([@jonas054][])
* New Rails cop `FindBy` identifies usages of `where.first` and `where.take`. ([@bbatsov][])
* New Rails cop `FindEach` identifies usages of `all.each`. ([@bbatsov][])
* [#1342](https://github.com/rubocop-hq/rubocop/issues/1342): `IndentationConsistency` is now configurable with the styles `normal` and `rails`. ([@jonas054][])

### Bugs fixed

* [#1705](https://github.com/rubocop-hq/rubocop/issues/1705): Fix crash when reporting offenses of `MissingElse` cop. ([@gerry3][])
* [#1659](https://github.com/rubocop-hq/rubocop/pull/1659): Fix stack overflow with JRuby and Windows 8, during initial config validation. ([@pimterry][])
* [#1694](https://github.com/rubocop-hq/rubocop/issues/1694): Ignore methods with a `blockarg` in `TrivialAccessors`. ([@bbatsov][])
* [#1617](https://github.com/rubocop-hq/rubocop/issues/1617): Always read the html output template using utf-8. ([@bbatsov][])
* [#1684](https://github.com/rubocop-hq/rubocop/issues/1684): Ignore symbol keys like `:"string"` in `HashSyntax`. ([@bbatsov][])
* Handle explicit `begin` blocks in `Lint/Void`. ([@bbatsov][])
* Handle symbols in `Lint/Void`. ([@bbatsov][])
* [#1695](https://github.com/rubocop-hq/rubocop/pull/1695): Fix bug with `--auto-gen-config` and `SpaceInsideBlockBraces`. ([@meganemura][])
* Correct issues with whitespace around multi-line lambda arguments. ([@zvkemp][])
* [#1579](https://github.com/rubocop-hq/rubocop/issues/1579): Fix handling of similar-looking blocks in `BlockAlignment`. ([@lumeet][])
* [#1676](https://github.com/rubocop-hq/rubocop/pull/1676): Fix auto-correct in `Lambda` when a new multi-line lambda is used as an argument. ([@lumeet][])
* [#1656](https://github.com/rubocop-hq/rubocop/issues/1656): Fix bug that would include hidden directories implicitly. ([@jonas054][])
* [#1728](https://github.com/rubocop-hq/rubocop/pull/1728): Fix bug in `LiteralInInterpolation` and `AssignmentInCondition`. ([@ypresto][])
* [#1735](https://github.com/rubocop-hq/rubocop/issues/1735): Handle trailing space in `LineEndConcatenation` autocorrect. ([@jonas054][])
* [#1750](https://github.com/rubocop-hq/rubocop/issues/1750): Escape offending code lines output by the HTML formatter in case they contain markup. ([@jonas054][])
* [#1541](https://github.com/rubocop-hq/rubocop/issues/1541): No inspection of text that follows `__END__`. ([@jonas054][])
* Fix comment detection in `Style/Documentation`. ([@lumeet][])
* [#1637](https://github.com/rubocop-hq/rubocop/issues/1637): Fix handling of `binding` calls in `UnusedBlockArgument` and `UnusedMethodArgument`. ([@lumeet][])

### Changes

* [#1397](https://github.com/rubocop-hq/rubocop/issues/1397): `UnneededPercentX` renamed to `CommandLiteral`. The cop can be configured to enforce using either `%x` or backticks around command literals, or using `%x` around multi-line commands and backticks around single-line commands. The cop ignores heredoc commands. ([@bquorning][])
* [#1020](https://github.com/rubocop-hq/rubocop/issues/1020): Removed the `MaxSlashes` configuration option for `RegexpLiteral`. Instead, the cop can be configured to enforce using either `%r` or slashes around regular expressions, or using `%r` around multi-line regexes and slashes around single-line regexes. ([@bquorning][])
* [#1734](https://github.com/rubocop-hq/rubocop/issues/1734): The default exclusion of hidden directories has been optimized for speed. ([@jonas054][])
* [#1673](https://github.com/rubocop-hq/rubocop/issues/1673): `Style/TrivialAccessors` now requires matching names by default. ([@bbatsov][])

## 0.29.1 (2015-02-13)

### Bugs fixed

* [#1638](https://github.com/rubocop-hq/rubocop/issues/1638): Use Parser functionality rather than regular expressions for matching comments in `FirstParameterIndentation`. ([@jonas054][])
* [#1642](https://github.com/rubocop-hq/rubocop/issues/1642): Raise the correct exception if the configuration file is malformed. ([@bquorning][])
* [#1647](https://github.com/rubocop-hq/rubocop/issues/1647): Skip `SpaceAroundBlockParameters` when lambda has no argument. ([@eitoball][])
* [#1649](https://github.com/rubocop-hq/rubocop/issues/1649): Handle exception assignments in `UselessSetterCall`. ([@bbatsov][])
* [#1644](https://github.com/rubocop-hq/rubocop/issues/1644): Don't search the entire file system when a folder is named `,`. ([@bquorning][])

## 0.29.0 (2015-02-05)

### New features

* [#1430](https://github.com/rubocop-hq/rubocop/issues/1430): Add `--except` option for disabling cops on the command line. ([@jonas054][])
* [#1506](https://github.com/rubocop-hq/rubocop/pull/1506): Add auto-correct from `EvenOdd` cop. ([@blainesch][])
* [#1507](https://github.com/rubocop-hq/rubocop/issues/1507): `Debugger` cop now checks for the Capybara debug methods `save_and_open_page` and `save_and_open_screenshot`. ([@rrosenblum][])
* [#1539](https://github.com/rubocop-hq/rubocop/pull/1539): Implement autocorrection for Rails/ReadWriteAttribute cop. ([@huerlisi][])
* [#1324](https://github.com/rubocop-hq/rubocop/issues/1324): Add `AllCops/DisplayCopNames` configuration option for showing cop names in reports, like `--display-cop-names`. ([@jonas054][])
* [#1271](https://github.com/rubocop-hq/rubocop/issues/1271): `Lambda` cop does auto-correction. ([@lumeet][])
* [#1284](https://github.com/rubocop-hq/rubocop/issues/1284): Support namespaces, e.g. `Lint`, in the arguments to `--only` and `--except`. ([@jonas054][])
* [#1276](https://github.com/rubocop-hq/rubocop/issues/1276): `SelfAssignment` cop does auto-correction. ([@lumeet][])
* Add autocorrect to `RedundantException`. ([@mattjmcnaughton][])
* [#1571](https://github.com/rubocop-hq/rubocop/pull/1571): New cop `StructInheritance` checks for inheritance from Struct.new. ([@mmozuras][])
* [#1575](https://github.com/rubocop-hq/rubocop/issues/1575): New cop `DuplicateMethods` points out duplicate method name in class and module. ([@d4rk5eed][])
* [#1144](https://github.com/rubocop-hq/rubocop/issues/1144): New cop `FirstParameterIndentation` checks the indentation of the first parameter in a method call. ([@jonas054][])
* [#1627](https://github.com/rubocop-hq/rubocop/issues/1627): New cop `SpaceAroundBlockParameters` checks the spacing inside and after block parameters pipes. ([@jonas054][])

### Changes

* [#1492](https://github.com/rubocop-hq/rubocop/pull/1492): Abort when auto-correct causes an infinite loop. ([@dblock][])
* Options `-e`/`--emacs` and `-s`/`--silent` are no longer recognized. Using them will now raise an error. ([@bquorning][])
* [#1565](https://github.com/rubocop-hq/rubocop/issues/1565): Let `--fail-level A` cause exit with error if all offenses are auto-corrected. ([@jonas054][])
* [#1309](https://github.com/rubocop-hq/rubocop/issues/1309): Add argument handling to `MultilineBlockLayout`. ([@lumeet][])

### Bugs fixed

* [#1634](https://github.com/rubocop-hq/rubocop/pull/1634): Fix `PerlBackrefs` Cop Autocorrections to Not Raise. ([@cshaffer][])
* [#1553](https://github.com/rubocop-hq/rubocop/pull/1553): Fix bug where `Style/EmptyLinesAroundAccessModifier` interfered with `Style/EmptyLinesAroundBlockBody` when there is and access modifier at the beginning of a block. ([@volkert][])
* Handle element assignment in `Lint/AssignmentInCondition`. ([@jonas054][])
* [#1484](https://github.com/rubocop-hq/rubocop/issues/1484): Fix `EmptyLinesAroundAccessModifier` incorrectly finding a violation inside method calls with names identical to an access modifier. ([@dblock][])
* Fix bug concerning `Exclude` properties inherited from a higher directory level. ([@jonas054][])
* [#1500](https://github.com/rubocop-hq/rubocop/issues/1500): Fix crashing `--auto-correct --only IndentationWidth`. ([@jonas054][])
* [#1512](https://github.com/rubocop-hq/rubocop/issues/1512): Fix false negative for typical string formatting examples. ([@kakutani][], [@jonas054][])
* [#1504](https://github.com/rubocop-hq/rubocop/issues/1504): Fail with a meaningful error if the configuration file is malformed. ([@bquorning][])
* Fix bug where `auto_correct` Rake tasks does not take in the options specified in its parent task. ([@rrosenblum][])
* [#1054](https://github.com/rubocop-hq/rubocop/issues/1054): Handle comments within concatenated strings in `LineEndConcatenation`. ([@yujinakayama][], [@jonas054][])
* [#1527](https://github.com/rubocop-hq/rubocop/issues/1527): Make autocorrect `BracesAroundHashParameter` leave the correct number of spaces. ([@mattjmcnaughton][])
* [#1547](https://github.com/rubocop-hq/rubocop/issues/1547): Don't print `[Corrected]` when auto-correction was avoided in `Style/Semicolon`. ([@jonas054][])
* [#1573](https://github.com/rubocop-hq/rubocop/issues/1573): Fix assignment-related auto-correction for `BlockAlignment`. ([@lumeet][])
* [#1587](https://github.com/rubocop-hq/rubocop/pull/1587): Exit with exit code 1 if there were errors ("crashing" cops). ([@jonas054][])
* [#1574](https://github.com/rubocop-hq/rubocop/issues/1574): Avoid auto-correcting `Hash.new` to `{}` when braces would be interpreted as a block. ([@jonas054][])
* [#1591](https://github.com/rubocop-hq/rubocop/issues/1591): Don't check parameters inside `[]` in `MultilineOperationIndentation`. ([@jonas054][])
* [#1509](https://github.com/rubocop-hq/rubocop/issues/1509): Ignore class methods in `Rails/Delegate`. ([@bbatsov][])
* [#1594](https://github.com/rubocop-hq/rubocop/issues/1594): Fix `@example` warnings in Yard Doc documentation generation. ([@mattjmcnaughton][])
* [#1598](https://github.com/rubocop-hq/rubocop/issues/1598): Fix bug in file inclusion when running from another directory. ([@jonas054][])
* [#1580](https://github.com/rubocop-hq/rubocop/issues/1580): Don't print `[Corrected]` when auto-correction was avoided in `TrivialAccessors`. ([@lumeet][])
* [#1612](https://github.com/rubocop-hq/rubocop/issues/1612): Allow `expand_path` on `inherit_from` in `.rubocop.yml`. ([@mattjmcnaughton][])
* [#1610](https://github.com/rubocop-hq/rubocop/issues/1610): Check that class method names actually match the name of the containing class/module in `Style/ClassMethods`. ([@bbatsov][])

## 0.28.0 (2014-12-10)

### New features

* [#1450](https://github.com/rubocop-hq/rubocop/issues/1450): New cop `ExtraSpacing` points out unnecessary spacing in files. ([@blainesch][])
* New cop `EmptyLinesAroundBlockBody` provides same functionality as the EmptyLinesAround(Class|Method|Module)Body but for blocks. ([@jcarbo][])
* New cop `Style/EmptyElse` checks for empty `else`-clauses. ([@Koronen][])
* [#1454](https://github.com/rubocop-hq/rubocop/issues/1454): New `--only-guide-cops` and `AllCops/StyleGuideCopsOnly` options that will only enforce cops that link to a style guide. ([@marxarelli][])

### Changes

* [#801](https://github.com/rubocop-hq/rubocop/issues/801): New style `context_dependent` for `Style/BracesAroundHashParameters` looks at preceding parameter to determine if braces should be used for final parameter. ([@jonas054][])
* [#1427](https://github.com/rubocop-hq/rubocop/issues/1427): Excluding directories on the top level is now done earlier, so that these file trees are not searched, thus saving time when inspecting projects with many excluded files. ([@jonas054][])
* [#1325](https://github.com/rubocop-hq/rubocop/issues/1325): When running with `--auto-correct`, only offenses *that can not be corrected* will result in a non-zero exit code. ([@jonas054][])
* [#1445](https://github.com/rubocop-hq/rubocop/issues/1445): Allow sprockets directive comments (starting with `#=`) in `Style/LeadingCommentSpace`. ([@bbatsov][])

### Bugs fixed

* Fix `%W[]` auto corrected to `%w(]`. ([@toy][])
* Fix Style/ElseAlignment Cop to find the right parent on def/rescue/else/ensure/end. ([@oneamtu][])
* [#1181](https://github.com/rubocop-hq/rubocop/issues/1181): *(fix again)* `Style/StringLiterals` cop stays away from strings inside interpolated expressions. ([@jonas054][])
* [#1441](https://github.com/rubocop-hq/rubocop/issues/1441): Correct the logic used by `Style/Blocks` and other cops to determine if an auto-correction would alter the meaning of the code. ([@jonas054][])
* [#1449](https://github.com/rubocop-hq/rubocop/issues/1449): Handle the case in `MultilineOperationIndentation` where instances of both correct style and unrecognized (plain wrong) style are detected during an `--auto-gen-config` run. ([@jonas054][])
* [#1456](https://github.com/rubocop-hq/rubocop/pull/1456): Fix autocorrect in `SymbolProc` when there are multiple offenses on the same line. ([@jcarbo][])
* [#1459](https://github.com/rubocop-hq/rubocop/issues/1459): Handle parenthesis around the condition in `--auto-correct` for `NegatedWhile`. ([@jonas054][])
* [#1465](https://github.com/rubocop-hq/rubocop/issues/1465): Fix autocorrect of code like `#$1` in `PerlBackrefs`. ([@bbatsov][])
* Fix autocorrect of code like `#$:` in `SpecialGlobalVars`. ([@bbatsov][])
* [#1466](https://github.com/rubocop-hq/rubocop/issues/1466): Allow leading underscore for unused parameters in `SingleLineBlockParams`. ([@jonas054][])
* [#1470](https://github.com/rubocop-hq/rubocop/issues/1470): Handle `elsif` + `else` in `ElseAlignment`. ([@jonas054][])
* [#1474](https://github.com/rubocop-hq/rubocop/issues/1474): Multiline string with both `<<` and `\` caught by `Style/LineEndConcatenation` cop. ([@katieschilling][])
* [#1485](https://github.com/rubocop-hq/rubocop/issues/1485): Ignore procs in `SymbolProc`. ([@bbatsov][])
* [#1473](https://github.com/rubocop-hq/rubocop/issues/1473): `Style/MultilineOperationIndentation` doesn't recognize assignment to array/hash element. ([@jonas054][])

## 0.27.1 (2014-11-08)

### Changes

* [#1343](https://github.com/rubocop-hq/rubocop/issues/1343): Remove auto-correct from `RescueException` cop. ([@bbatsov][])
* [#1425](https://github.com/rubocop-hq/rubocop/issues/1425): `AllCops/Include` configuration parameters are only taken from the project `.rubocop.yml` and files it inherits from, not from `.rubocop.yml` files in subdirectories. ([@jonas054][])

### Bugs fixed

* [#1411](https://github.com/rubocop-hq/rubocop/issues/1411): Handle lambda calls without a selector in `MultilineOperationIndentation`. ([@bbatsov][])
* [#1401](https://github.com/rubocop-hq/rubocop/issues/1401): Files in hidden directories, i.e. ones beginning with dot, can now be selected through configuration, but are still not included by default. ([@jonas054][])
* [#1415](https://github.com/rubocop-hq/rubocop/issues/1415): String literals concatenated with backslashes are now handled correctly by `StringLiteralsInInterpolation`. ([@jonas054][])
* [#1416](https://github.com/rubocop-hq/rubocop/issues/1416): Fix handling of `begin/rescue/else/end` in `ElseAlignment`. ([@jonas054][])
* [#1413](https://github.com/rubocop-hq/rubocop/issues/1413): Support empty elsif branches in `MultilineIfThen`. ([@janraasch][], [@jonas054][])
* [#1406](https://github.com/rubocop-hq/rubocop/issues/1406): Allow a newline in `SpaceInsideRangeLiteral`. ([@bbatsov][])

## 0.27.0 (2014-10-30)

### New features

* [#1348](https://github.com/rubocop-hq/rubocop/issues/1348): New cop `ElseAlignment` checks alignment of `else` and `elsif` keywords. ([@jonas054][])
* [#1321](https://github.com/rubocop-hq/rubocop/issues/1321): New cop `MultilineOperationIndentation` checks indentation/alignment of binary operations if they span more than one line. ([@jonas054][])
* [#1077](https://github.com/rubocop-hq/rubocop/issues/1077): New cop `Metrics/AbcSize` checks the ABC metric, based on assignments, branches, and conditions. ([@jonas054][], [@jfelchner][])
* [#1352](https://github.com/rubocop-hq/rubocop/issues/1352): `WordArray` is now configurable with the `WordRegex` option. ([@bquorning][])
* [#1181](https://github.com/rubocop-hq/rubocop/issues/1181): New cop `Style/StringLiteralsInInterpolation` checks quotes inside interpolated expressions in strings. ([@jonas054][])
* [#872](https://github.com/rubocop-hq/rubocop/issues/872): `Style/IndentationWidth` is now configurable with the `Width` option. ([@jonas054][])
* [#1396](https://github.com/rubocop-hq/rubocop/issues/1396): Include `.opal` files by default. ([@bbatsov][])
* [#771](https://github.com/rubocop-hq/rubocop/issues/771): Three new `Style` cops, `EmptyLinesAroundMethodBody` , `EmptyLinesAroundClassBody` , and `EmptyLinesAroundModuleBody` replace the `EmptyLinesAroundBody` cop. ([@jonas054][])

### Changes

* [#1084](https://github.com/rubocop-hq/rubocop/issues/1084): Disabled `Style/CollectionMethods` by default. ([@bbatsov][])

### Bugs fixed

* `AlignHash` no longer skips multiline hashes that contain some elements on the same line. ([@mvz][])
* [#1349](https://github.com/rubocop-hq/rubocop/issues/1349): `BracesAroundHashParameters` no longer cleans up whitespace in autocorrect, as these extra corrections are likely to interfere with other cops' corrections. ([@jonas054][])
* [#1350](https://github.com/rubocop-hq/rubocop/issues/1350): Guard against `Blocks` cop introducing syntax errors in auto-correct. ([@jonas054][])
* [#1374](https://github.com/rubocop-hq/rubocop/issues/1374): To eliminate interference, auto-correction is now done by one cop at a time, with saving and re-parsing in between. ([@jonas054][])
* [#1388](https://github.com/rubocop-hq/rubocop/issues/1388): Fix a false positive in `FormatString`. ([@bbatsov][])
* [#1389](https://github.com/rubocop-hq/rubocop/issues/1389): Make `--out` to create parent directories. ([@yous][])
* Refine HTML formatter. ([@yujinakayama][])
* [#1410](https://github.com/rubocop-hq/rubocop/issues/1410): Handle specially Java primitive type references in `ColonMethodCall`. ([@bbatsov][])

## 0.26.1 (2014-09-18)

### Bugs fixed

* [#1326](https://github.com/rubocop-hq/rubocop/issues/1326): Fix problem in `SpaceInsideParens` with detecting space inside parentheses used for grouping expressions. ([@jonas054][])
* [#1335](https://github.com/rubocop-hq/rubocop/issues/1335): Restrict URI schemes permitted by `LineLength` when `AllowURI` is enabled. ([@smangelsdorf][])
* [#1339](https://github.com/rubocop-hq/rubocop/issues/1339): Handle `eql?` and `equal?` in `OpMethod`. ([@bbatsov][])
* [#1340](https://github.com/rubocop-hq/rubocop/issues/1340): Fix crash in `Style/SymbolProc` cop when the block calls a method with no explicit receiver. ([@smangelsdorf][])

## 0.26.0 (2014-09-03)

### New features

* New formatter `HTMLFormatter` generates a html file with a list of files with offences in them. ([@SkuliOskarsson][])
* New cop `SpaceInsideRangeLiteral` checks for spaces around `..` and `...` in range literals. ([@bbatsov][])
* New cop `InfiniteLoop` checks for places where `Kernel#loop` should have been used. ([@bbatsov][])
* New cop `SymbolProc` checks for places where a symbol can be used as proc instead of a block. ([@bbatsov][])
* `UselessAssignment` cop now suggests a variable name for possible typos if there's a variable-ish identifier similar to the unused variable name in the same scope. ([@yujinakayama][])
* `PredicateName` cop now has separate configurations for prefices that denote predicate method names and predicate prefices that should be removed. ([@bbatsov][])
* [#1272](https://github.com/rubocop-hq/rubocop/issues/1272): `Tab` cop does auto-correction. ([@yous][])
* [#1274](https://github.com/rubocop-hq/rubocop/issues/1274): `MultilineIfThen` cop does auto-correction. ([@bbatsov][])
* [#1279](https://github.com/rubocop-hq/rubocop/issues/1279): `DotPosition` cop does auto-correction. ([@yous][])
* [#1277](https://github.com/rubocop-hq/rubocop/issues/1277): `SpaceBeforeFirstArg` cop does auto-correction. ([@yous][])
* [#1310](https://github.com/rubocop-hq/rubocop/issues/1310): Handle `module_function` in `Style/AccessModifierIndentation` and `Style/EmptyLinesAroundAccessModifier`. ([@bbatsov][])

### Changes

* [#1289](https://github.com/rubocop-hq/rubocop/issues/1289): Use utf-8 as default encoding for inspected files. ([@jonas054][])
* [#1304](https://github.com/rubocop-hq/rubocop/issues/1304): `Style/Encoding` is no longer a no-op on Ruby 2.x. It's also disabled by default, as projects not supporting 1.9 don't need to run it. ([@bbatsov][])

### Bugs fixed

* [#1263](https://github.com/rubocop-hq/rubocop/issues/1263): Do not report `%W` literals with special escaped characters in `UnneededCapitalW`. ([@jonas054][])
* [#1286](https://github.com/rubocop-hq/rubocop/issues/1286): Fix a false positive in `VariableName`. ([@bbatsov][])
* [#1211](https://github.com/rubocop-hq/rubocop/issues/1211): Fix false negative in `UselessAssignment` when there's a reference for the variable in an exclusive branch. ([@yujinakayama][])
* [#1307](https://github.com/rubocop-hq/rubocop/issues/1307): Fix auto-correction of `RedundantBegin` cop deletes new line. ([@yous][])
* [#1283](https://github.com/rubocop-hq/rubocop/issues/1283): Fix auto-correction of indented expressions in `PercentLiteralDelimiters`. ([@jonas054][])
* [#1315](https://github.com/rubocop-hq/rubocop/pull/1315): `BracesAroundHashParameters` auto-correction removes whitespace around content inside braces. ([@jspanjers][])
* [#1313](https://github.com/rubocop-hq/rubocop/issues/1313): Fix a false positive in `AndOr` when enforced style is `conditionals`. ([@bbatsov][])
* Handle post-conditional `while` and `until` in `AndOr` when enforced style is `conditionals`. ([@yujinakayama][])
* [#1319](https://github.com/rubocop-hq/rubocop/issues/1319): Fix a false positive in `FormatString`. ([@bbatsov][])
* [#1287](https://github.com/rubocop-hq/rubocop/issues/1287): Allow missing blank line for EmptyLinesAroundAccessModifier if next line closes a block. ([@sch1zo][])

## 0.25.0 (2014-08-15)

### New features

* [#1259](https://github.com/rubocop-hq/rubocop/issues/1259): Allow AndOr cop to autocorrect by adding method call parenthesis. ([@vrthra][])
* [#1232](https://github.com/rubocop-hq/rubocop/issues/1232): Add EnforcedStyle option to cop `AndOr` to restrict it to conditionals. ([@vrthra][])
* [#835](https://github.com/rubocop-hq/rubocop/issues/835): New cop `PercentQLiterals` checks if use of `%Q` and `%q` matches configuration. ([@jonas054][])
* [#835](https://github.com/rubocop-hq/rubocop/issues/835): New cop `BarePercentLiterals` checks if usage of `%()` or `%Q()` matches configuration. ([@jonas054][])
* [#1079](https://github.com/rubocop-hq/rubocop/pull/1079): New cop `MultilineBlockLayout` checks if a multiline block has an expression on the same line as the start of the block. ([@barunio][])
* [#1217](https://github.com/rubocop-hq/rubocop/pull/1217): `Style::EmptyLinesAroundAccessModifier` cop does auto-correction. ([@tamird][])
* [#1220](https://github.com/rubocop-hq/rubocop/issues/1220): New cop `PerceivedComplexity` is similar to `CyclomaticComplexity`, but reports when methods have a high complexity for a human reader. ([@jonas054][])
* `Debugger` cop now checks for `binding.pry_remote`. ([@yous][])
* [#1238](https://github.com/rubocop-hq/rubocop/issues/1238): Add `MinBodyLength` option to `Next` cop. ([@bbatsov][])
* [#1241](https://github.com/rubocop-hq/rubocop/issues/1241): `TrailingComma` cop does auto-correction. ([@yous][])
* [#1078](https://github.com/rubocop-hq/rubocop/pull/1078): New cop `BlockEndNewline` checks if the end statement of a multiline block is on its own line. ([@barunio][])
* [#1078](https://github.com/rubocop-hq/rubocop/pull/1078): `BlockAlignment` cop does auto-correction. ([@barunio][])

### Changes

* [#1220](https://github.com/rubocop-hq/rubocop/issues/1220): New namespace `Metrics` created and some `Style` cops moved there. ([@jonas054][])
* Drop support for Ruby 1.9.2 in accordance with [the end of the security maintenance extension](https://www.ruby-lang.org/en/news/01-07-2014/eol-for-1-8-7-and-1-9-2/). ([@yujinakayama][])

### Bugs fixed

* [#1251](https://github.com/rubocop-hq/rubocop/issues/1251): Fix `PercentLiteralDelimiters` auto-correct indentation error. ([@hannestyden][])
* [#1197](https://github.com/rubocop-hq/rubocop/issues/1197): Fix false positive for new lambda syntax in `SpaceInsideBlockBraces`. ([@jonas054][])
* [#1201](https://github.com/rubocop-hq/rubocop/issues/1201): Fix error at anonymous keyword splat arguments in some variable cops. ([@yujinakayama][])
* Fix false positive in `UnneededPercentQ` for `/%Q(something)/`. ([@jonas054][])
* Fix `SpacesInsideBrackets` for `Hash#[]` calls with spaces after left bracket. ([@mcls][])
* [#1210](https://github.com/rubocop-hq/rubocop/issues/1210): Fix false positive in `UnneededPercentQ` for `%Q(\t")`. ([@jonas054][])
* Fix false positive in `UnneededPercentQ` for heredoc strings with `%q`/`%Q`. ([@jonas054][])
* [#1214](https://github.com/rubocop-hq/rubocop/issues/1214): Don't destroy code in `AlignHash` autocorrect. ([@jonas054][])
* [#1219](https://github.com/rubocop-hq/rubocop/issues/1219): Don't report bad alignment for `end` or `}` in `BlockAlignment` if it doesn't begin its line. ([@jonas054][])
* [#1227](https://github.com/rubocop-hq/rubocop/issues/1227): Don't permanently change yamler as it can affect other apps. ([@jonas054][])
* [#1184](https://github.com/rubocop-hq/rubocop/issues/1184): Fix a false positive in `Output` cop. ([@bbatsov][])
* [#1256](https://github.com/rubocop-hq/rubocop/issues/1256): Ignore block-pass in `TrailingComma`. ([@tamird][])
* [#1255](https://github.com/rubocop-hq/rubocop/issues/1255): Compare without context in `AutocorrectUnlessChangingAST`. ([@jonas054][])
* [#1262](https://github.com/rubocop-hq/rubocop/issues/1262): Handle regexp and backtick literals in `VariableInterpolation`. ([@bbatsov][])

## 0.24.1 (2014-07-03)

### Bugs fixed

* [#1174](https://github.com/rubocop-hq/rubocop/issues/1174): Fix `--auto-correct` crash in `AlignParameters`. ([@jonas054][])
* [#1176](https://github.com/rubocop-hq/rubocop/issues/1176): Fix `--auto-correct` crash in `IndentationWidth`. ([@jonas054][])
* [#1177](https://github.com/rubocop-hq/rubocop/issues/1177): Avoid suggesting underscore-prefixed name for unused keyword arguments and auto-correcting in that way. ([@yujinakayama][])
* [#1157](https://github.com/rubocop-hq/rubocop/issues/1157): Validate `--only` arguments later when all cop names are known. ([@jonas054][])
* [#1188](https://github.com/rubocop-hq/rubocop/issues/1188), [#1190](https://github.com/rubocop-hq/rubocop/issues/1190): Fix crash in `LineLength` cop when `AllowURI` option is enabled. ([@yujinakayama][])
* [#1191](https://github.com/rubocop-hq/rubocop/issues/1191): Fix crash on empty body branches in a loop in `Next` cop. ([@yujinakayama][])

## 0.24.0 (2014-06-25)

### New features

* [#639](https://github.com/rubocop-hq/rubocop/issues/639): Support square bracket setters in `UselessSetterCall`. ([@yujinakayama][])
* [#835](https://github.com/rubocop-hq/rubocop/issues/835): `UnneededCapitalW` cop does auto-correction. ([@sfeldon][])
* [#1092](https://github.com/rubocop-hq/rubocop/issues/1092): New cop `DefEndAlignment` takes over responsibility for checking alignment of method definition `end`s from `EndAlignment`, and is configurable. ([@jonas054][])
* [#1145](https://github.com/rubocop-hq/rubocop/issues/1145): New cop `ClassCheck` enforces consistent use of `is_a?` or `kind_of?`. ([@bbatsov][])
* [#1161](https://github.com/rubocop-hq/rubocop/pull/1161): New cop `SpaceBeforeComma` detects spaces before a comma. ([@agrimm][])
* [#1161](https://github.com/rubocop-hq/rubocop/pull/1161): New cop `SpaceBeforeSemicolon` detects spaces before a semicolon. ([@agrimm][])
* [#835](https://github.com/rubocop-hq/rubocop/issues/835): New cop `UnneededPercentQ` checks for usage of the `%q`/`%Q` syntax when `''` or `""` would do. ([@jonas054][])
* [#977](https://github.com/rubocop-hq/rubocop/issues/977): Add `AllowURI` option (enabled by default) to `LineLength` cop. ([@yujinakayama][])

### Changes

* Unused block local variables (`obj.each { |arg; this| }`) are now handled by `UnusedBlockArgument` cop instead of `UselessAssignment` cop. ([@yujinakayama][])
* [#1141](https://github.com/rubocop-hq/rubocop/issues/1141): Clarify in the message from `TrailingComma` that a trailing comma is never allowed for lists where some items share a line. ([@jonas054][])

### Bugs fixed

* [#1133](https://github.com/rubocop-hq/rubocop/issues/1133): Handle `reduce/inject` with no arguments in `EachWithObject`. ([@bbatsov][])
* [#1152](https://github.com/rubocop-hq/rubocop/issues/1152): Handle `while/until` with no body in `Next`. ([@tamird][])
* Fix a false positive in `UselessSetterCall` for setter call on a local variable that contains a non-local object. ([@yujinakayama][])
* [#1158](https://github.com/rubocop-hq/rubocop/issues/1158): Fix auto-correction of floating-point numbers. ([@bbatsov][])
* [#1159](https://github.com/rubocop-hq/rubocop/issues/1159): Fix checking of `begin`..`end` structures, blocks, and parenthesized expressions in `IndentationWidth`. ([@jonas054][])
* [#1159](https://github.com/rubocop-hq/rubocop/issues/1159): More rigid conditions for when `attr` is considered an offense. ([@jonas054][])
* [#1167](https://github.com/rubocop-hq/rubocop/issues/1167): Fix handling of parameters spanning multiple lines in `TrailingComma`. ([@jonas054][])
* [#1169](https://github.com/rubocop-hq/rubocop/issues/1169): Fix handling of ternary op conditions in `ParenthesesAroundCondition`. ([@bbatsov][])
* [#1147](https://github.com/rubocop-hq/rubocop/issues/1147): WordArray checks arrays with special characters. ([@camilleldn][])
* Fix a false positive against `return` in a loop in `Next` cop. ([@yujinakayama][])
* [#1165](https://github.com/rubocop-hq/rubocop/issues/1165): Support `rescue`/`else`/`ensure` bodies in `IndentationWidth`. ([@jonas054][])
* Fix false positive for aligned list of values after `when` in `IndentationWidth`. ([@jonas054][])

## 0.23.0 (2014-06-02)

### New features

* [#1117](https://github.com/rubocop-hq/rubocop/issues/1117): `BlockComments` cop does auto-correction. ([@jonas054][])
* [#1124](https://github.com/rubocop-hq/rubocop/pull/1124): `TrivialAccessors` cop auto-corrects class-level accessors. ([@ggilder][])
* [#1062](https://github.com/rubocop-hq/rubocop/pull/1062): New cop `InlineComment` checks for inline comments. ([@salbertson][])
* [#1118](https://github.com/rubocop-hq/rubocop/issues/1118): Add checking and auto-correction of right brackets in `IndentArray` and `IndentHash`. ([@jonas054][])

### Changes

* [#1097](https://github.com/rubocop-hq/rubocop/issues/1097): Add optional namespace prefix to cop names: `Style/LineLength` instead of `LineLength` in config files, `--only` argument, `--show-cops` output, and `# rubocop:disable`. ([@jonas054][])
* [#1075](https://github.com/rubocop-hq/rubocop/issues/1075): More strict limits on when to require trailing comma. ([@jonas054][])
* Renamed `Rubocop` module to `RuboCop`. ([@bbatsov][])

### Bugs fixed

* [#1126](https://github.com/rubocop-hq/rubocop/pull/1126): Fix `--auto-gen-config` bug with `RegexpLiteral` where only the last file's results would be used. ([@ggilder][])
* [#1104](https://github.com/rubocop-hq/rubocop/issues/1104): Fix `EachWithObject` with modifier if as body. ([@geniou][])
* [#1106](https://github.com/rubocop-hq/rubocop/issues/1106): Fix `EachWithObject` with single method call as body. ([@geniou][])
* Avoid the warning about ignoring syck YAML engine from JRuby. ([@jonas054][])
* [#1111](https://github.com/rubocop-hq/rubocop/issues/1111): Fix problem in `EndOfLine` with reading non-UTF-8 encoded files. ([@jonas054][])
* [#1115](https://github.com/rubocop-hq/rubocop/issues/1115): Fix `Next` to ignore super nodes. ([@geniou][])
* [#1117](https://github.com/rubocop-hq/rubocop/issues/1117): Don't auto-correct indentation in scopes that contain block comments (`=begin`..`=end`). ([@jonas054][])
* [#1123](https://github.com/rubocop-hq/rubocop/pull/1123): Support setter calls in safe assignment in `ParenthesesAroundCondition`. ([@jonas054][])
* [#1090](https://github.com/rubocop-hq/rubocop/issues/1090): Correct handling of documentation vs annotation comment. ([@jonas054][])
* [#1118](https://github.com/rubocop-hq/rubocop/issues/1118): Never write invalid ruby to a file in auto-correct. ([@jonas054][])
* [#1120](https://github.com/rubocop-hq/rubocop/issues/1120): Don't change indentation of heredoc strings in auto-correct. ([@jonas054][])
* [#1109](https://github.com/rubocop-hq/rubocop/issues/1109): Handle conditions with modifier ops in them in `ParenthesesAroundCondition`. ([@bbatsov][])

## 0.22.0 (2014-05-20)

### New features

* [#974](https://github.com/rubocop-hq/rubocop/pull/974): New cop `CommentIndentation` checks indentation of comments. ([@jonas054][])
* Add new cop `EachWithObject` to prefer `each_with_object` over `inject` or `reduce`. ([@geniou][])
* [#1010](https://github.com/rubocop-hq/rubocop/issues/1010): New Cop `Next` check for conditions at the end of an iteration and propose to use `next` instead. ([@geniou][])
* The `GuardClause` cop now also looks for unless and it is configurable how many lines the body of an if / unless needs to have to not be ignored. ([@geniou][])
* [#835](https://github.com/rubocop-hq/rubocop/issues/835): New cop `UnneededPercentX` checks for `%x` when backquotes would do. ([@jonas054][])
* Add auto-correct to `UnusedBlockArgument` and `UnusedMethodArgument` cops. ([@hannestyden][])
* [#1074](https://github.com/rubocop-hq/rubocop/issues/1074): New cop `SpaceBeforeComment` checks for missing space between code and a comment on the same line. ([@jonas054][])
* [#1089](https://github.com/rubocop-hq/rubocop/pull/1089): New option `-F`/`--fail-fast` inspects files in modification time order and stop after the first file with offenses. ([@jonas054][])
* Add optional `require` directive to `.rubocop.yml` to load custom ruby files. ([@geniou][])

### Changes

* `NonNilCheck` offense reporting and autocorrect are configurable to include semantic changes. ([@hannestyden][])
* The parameters `AllCops/Excludes` and `AllCops/Includes` with final `s` only give a warning and don't halt `rubocop` execution. ([@jonas054][])
* The `GuardClause` cop is no longer ignoring a one-line body by default - see configuration. ([@geniou][])
* [#1050](https://github.com/rubocop-hq/rubocop/issues/1050): Rename `rubocop-todo.yml` file to `.rubocop_todo.yml`. ([@geniou][])
* [#1064](https://github.com/rubocop-hq/rubocop/issues/1064): Adjust default max line length to 80. ([@bbatsov][])

### Bugs fixed

* Allow assignment in `AlignParameters` cop. ([@tommeier][])
* Fix `Void` and `SpaceAroundOperators` for short call syntax `lambda.()`. ([@biinari][])
* Fix `Delegate` for delegation with assignment or constant. ([@geniou][])
* [#1032](https://github.com/rubocop-hq/rubocop/issues/1032): Avoid duplicate reporting when code moves around due to `--auto-correct`. ([@jonas054][])
* [#1036](https://github.com/rubocop-hq/rubocop/issues/1036): Handle strings like `__FILE__` in `LineEndConcatenation`. ([@bbatsov][])
* [#1006](https://github.com/rubocop-hq/rubocop/issues/1006): Fix LineEndConcatenation to handle chained concatenations. ([@barunio][])
* [#1066](https://github.com/rubocop-hq/rubocop/issues/1066): Fix auto-correct for `NegatedIf` when the condition has parentheses around it. ([@jonas054][])
* Fix `AlignParameters` `with_fixed_indentation` for multi-line method calls. ([@molawson][])
* Fix problem that appears in some installations when reading empty YAML files. ([@jonas054][])
* [#1022](https://github.com/rubocop-hq/rubocop/issues/1022): A Cop will no longer auto-correct a file that's excluded through an `Exclude` setting in the cop's configuration. ([@jonas054][])
* Fix paths in `Exclude` config section not being recognized on Windows. ([@wndhydrnt][])
* [#1094](https://github.com/rubocop-hq/rubocop/issues/1094): Fix ClassAndModuleChildren for classes with a single method. ([@geniou][])

## 0.21.0 (2014-04-24)

### New features

* [#835](https://github.com/rubocop-hq/rubocop/issues/835): New cop `UnneededCapitalW` checks for `%W` when interpolation not necessary and `%w` would do. ([@sfeldon][])
* [#934](https://github.com/rubocop-hq/rubocop/issues/934): New cop `UnderscorePrefixedVariableName` checks for `_`-prefixed variables that are actually used. ([@yujinakayama][])
* [#934](https://github.com/rubocop-hq/rubocop/issues/934): New cop `UnusedMethodArgument` checks for unused method arguments. ([@yujinakayama][])
* [#934](https://github.com/rubocop-hq/rubocop/issues/934): New cop `UnusedBlockArgument` checks for unused block arguments. ([@yujinakayama][])
* [#964](https://github.com/rubocop-hq/rubocop/issues/964): `RedundantBegin` cop does auto-correction. ([@tamird][])
* [#966](https://github.com/rubocop-hq/rubocop/issues/966): `RescueException` cop does auto-correction. ([@tamird][])
* [#967](https://github.com/rubocop-hq/rubocop/issues/967): `TrivialAccessors` cop does auto-correction. ([@tamird][])
* [#963](https://github.com/rubocop-hq/rubocop/issues/963): Add `AllowDSLWriters` options to `TrivialAccessors`. ([@tamird][])
* [#969](https://github.com/rubocop-hq/rubocop/issues/969): Let the `Debugger` cop check for forgotten calls to byebug. ([@bquorning][])
* [#971](https://github.com/rubocop-hq/rubocop/issues/971): Configuration format deprecation warnings include the path to the problematic config file. ([@bcobb][])
* [#490](https://github.com/rubocop-hq/rubocop/issues/490): Add EnforcedStyle config option to TrailingBlankLines. ([@jonas054][])
* Add `auto_correct` task to Rake integration. ([@irrationalfab][])
* [#986](https://github.com/rubocop-hq/rubocop/issues/986): The `--only` option can take a comma-separated list of cops. ([@jonas054][])
* New Rails cop `Delegate` that checks for delegations that could be replaced by the `delegate` method. ([@geniou][])
* Add configuration to `Encoding` cop to only enforce encoding comment if there are non ASCII characters. ([@geniou][])

### Changes

* Removed `FinalNewline` cop as its check is now performed by `TrailingBlankLines`. ([@jonas054][])
* [#1011](https://github.com/rubocop-hq/rubocop/issues/1011): Pattern matching with `Dir#[]` for config parameters added. ([@jonas054][])

### Bugs fixed

* Update description on `LineEndConcatenation` cop. ([@mockdeep][])
* [#978](https://github.com/rubocop-hq/rubocop/issues/978): Fix regression in `IndentationWidth` handling method calls. ([@tamird][])
* [#976](https://github.com/rubocop-hq/rubocop/issues/976): Fix `EndAlignment` not handling element assignment correctly. ([@tamird][])
* [#976](https://github.com/rubocop-hq/rubocop/issues/976): Fix `IndentationWidth` not handling element assignment correctly. ([@tamird][])
* [#800](https://github.com/rubocop-hq/rubocop/issues/800): Do not report `[Corrected]` in `--auto-correct` mode if correction wasn't done. ([@jonas054][])
* [#968](https://github.com/rubocop-hq/rubocop/issues/968): Fix bug when running RuboCop with `-c .rubocop.yml`. ([@bquorning][])
* [#975](https://github.com/rubocop-hq/rubocop/pull/975): Fix infinite correction in `IndentationWidth`. ([@jonas054][])
* [#986](https://github.com/rubocop-hq/rubocop/issues/986): When `--lint` is used together with `--only`, all lint cops are run in addition to the given cops. ([@jonas054][])
* [#997](https://github.com/rubocop-hq/rubocop/issues/997): Fix handling of file paths for matching against `Exclude` property when `rubocop .` is called. ([@jonas054][])
* [#1000](https://github.com/rubocop-hq/rubocop/issues/1000): Support modifier (e.g., `private`) and `def` on the same line (Ruby >= 2.1) in `IndentationWidth`. ([@jonas054][])
* [#1001](https://github.com/rubocop-hq/rubocop/issues/1001): Fix `--auto-gen-config` logic for `RegexpLiteral`. ([@jonas054][])
* [#993](https://github.com/rubocop-hq/rubocop/issues/993): Do not report any offenses for the contents of an empty file. ([@jonas054][])
* [#1016](https://github.com/rubocop-hq/rubocop/issues/1016): Fix a false positive in `ConditionPosition` regarding statement modifiers. ([@bbatsov][])
* [#1014](https://github.com/rubocop-hq/rubocop/issues/1014): Fix handling of strings nested in `dstr` nodes. ([@bbatsov][])

## 0.20.1 (2014-04-05)

### Bugs fixed

* [#940](https://github.com/rubocop-hq/rubocop/issues/940): Fixed `UselessAccessModifier` not handling `attr_*` correctly. ([@fshowalter][])
* `NegatedIf` properly handles negated `unless` condition. ([@bbatsov][])
* `NegatedWhile` properly handles negated `until` condition. ([@bbatsov][])
* [#925](https://github.com/rubocop-hq/rubocop/issues/925): Do not disable the `Syntax` cop in output from `--auto-gen-config`. ([@jonas054][])
* [#943](https://github.com/rubocop-hq/rubocop/issues/943): Fix auto-correction interference problem between `SpaceAfterComma` and other cops. ([@jonas054][])
* [#954](https://github.com/rubocop-hq/rubocop/pull/954): Fix auto-correction bug in `NilComparison`. ([@bbatsov][])
* [#953](https://github.com/rubocop-hq/rubocop/pull/953): Fix auto-correction bug in `NonNilCheck`. ([@bbatsov][])
* [#952](https://github.com/rubocop-hq/rubocop/pull/952): Handle implicit receiver in `StringConversionInInterpolation`. ([@bbatsov][])
* [#956](https://github.com/rubocop-hq/rubocop/pull/956): Apply `ClassMethods` check only on `class`/`module` bodies. ([@bbatsov][])
* [#945](https://github.com/rubocop-hq/rubocop/issues/945): Fix SpaceBeforeFirstArg cop for multiline argument and exclude assignments. ([@cschramm][])
* [#948](https://github.com/rubocop-hq/rubocop/issues/948): `Blocks` cop avoids auto-correction if it would introduce a semantic change. ([@jonas054][])
* [#946](https://github.com/rubocop-hq/rubocop/issues/946): Allow non-nil checks that are the final expressions of predicate method definitions in `NonNilCheck`. ([@bbatsov][])
* [#957](https://github.com/rubocop-hq/rubocop/issues/957): Allow space + comment inside parentheses, braces, and square brackets. ([@jonas054][])

## 0.20.0 (2014-04-02)

### New features

* New cop `GuardClause` checks for conditionals that can be replaced by guard clauses. ([@bbatsov][])
* New cop `EmptyInterpolation` checks for empty interpolation in double-quoted strings. ([@bbatsov][])
* [#899](https://github.com/rubocop-hq/rubocop/issues/899): Make `LineEndConcatenation` cop `<<` aware. ([@mockdeep][])
* [#896](https://github.com/rubocop-hq/rubocop/issues/896): New option `--fail-level` changes minimum severity for exit with error code. ([@hiroponz][])
* [#893](https://github.com/rubocop-hq/rubocop/issues/893): New option `--force-exclusion` forces excluding files specified in the configuration `Exclude` even if they are explicitly passed as arguments. ([@yujinakayama][])
* `VariableInterpolation` cop does auto-correction. ([@bbatsov][])
* `Not` cop does auto-correction. ([@bbatsov][])
* `ClassMethods` cop does auto-correction. ([@bbatsov][])
* `StringConversionInInterpolation` cop does auto-correction. ([@bbatsov][])
* `NilComparison` cop does auto-correction. ([@bbatsov][])
* `NonNilComparison` cop does auto-correction. ([@bbatsov][])
* `NegatedIf` cop does auto-correction. ([@bbatsov][])
* `NegatedWhile` cop does auto-correction. ([@bbatsov][])
* New lint cop `SpaceBeforeFirstArg` checks for space between the method name and the first argument in method calls without parentheses. ([@jonas054][])
* New style cop `SingleSpaceBeforeFirstArg` checks that no more than one space is used between the method name and the first argument in method calls without parentheses. ([@jonas054][])
* New formatter `disabled_lines` displays cops and line ranges disabled by inline comments. ([@fshowalter][])
* New cop `UselessAccessModifiers` checks for access modifiers that have no effect. ([@fshowalter][])

### Changes

* [#913](https://github.com/rubocop-hq/rubocop/issues/913): `FileName` accepts multiple extensions. ([@tamird][])
* `AllCops/Excludes` and `AllCops/Includes` were renamed to `AllCops/Exclude` and `AllCops/Include` for consistency with standard cop params. ([@bbatsov][])
* Extract `NonNilCheck` cop from `NilComparison`. ([@bbatsov][])
* Renamed `FavorJoin` to `ArrayJoin`. ([@bbatsov][])
* Renamed `FavorUnlessOverNegatedIf` to `NegatedIf`. ([@bbatsov][])
* Renamed `FavorUntilOverNegatedWhile`to `NegatedWhile`. ([@bbatsov][])
* Renamed `HashMethods` to `DeprecatedHashMethods`. ([@bbatsov][])
* Renamed `ReadAttribute` to `ReadWriteAttribute` and extended it to check for uses of `write_attribute`. ([@bbatsov][])
* Add experimental support for Ruby 2.2 (development version) by falling back to Ruby 2.1 parser. ([@yujinakayama][])

### Bugs fixed

* [#926](https://github.com/rubocop-hq/rubocop/issues/926): Fixed `BlockNesting` not auto-generating correctly. ([@tmorris-fiksu][])
* [#904](https://github.com/rubocop-hq/rubocop/issues/904): Fixed a NPE in `LiteralInInterpolation`. ([@bbatsov][])
* [#904](https://github.com/rubocop-hq/rubocop/issues/904): Fixed a NPE in `StringConversionInInterpolation`. ([@bbatsov][])
* [#892](https://github.com/rubocop-hq/rubocop/issues/892): Make sure `Include` and `Exclude` paths in a `.rubocop.yml` are interpreted as relative to the directory of that file. ([@jonas054][])
* [#906](https://github.com/rubocop-hq/rubocop/issues/906): Fixed a false positive in `LiteralInInterpolation`. ([@bbatsov][])
* [#909](https://github.com/rubocop-hq/rubocop/issues/909): Handle properly multiple `rescue` clauses in `SignalException`. ([@bbatsov][])
* [#876](https://github.com/rubocop-hq/rubocop/issues/876): Do a deep merge of hashes when overriding default configuration in a `.rubocop.yml` file. ([@jonas054][])
* [#912](https://github.com/rubocop-hq/rubocop/issues/912): Fix a false positive in `LineEndConcatenation` for `%` string literals. ([@bbatsov][])
* [#912](https://github.com/rubocop-hq/rubocop/issues/912): Handle top-level constant resolution in `DeprecatedClassMethods` (e.g. `::File.exists?`). ([@bbatsov][])
* [#914](https://github.com/rubocop-hq/rubocop/issues/914): Fixed rdoc error during gem installation. ([@bbatsov][])
* The `--only` option now enables the given cop in case it is disabled in configuration. ([@jonas054][])
* Fix path resolution so that the default exclusion of `vendor` directories works. ([@jonas054][])
* [#908](https://github.com/rubocop-hq/rubocop/issues/908): Fixed hanging while auto correct for `SpaceAfterComma` and `SpaceInsideBrackets`. ([@hiroponz][])
* [#919](https://github.com/rubocop-hq/rubocop/issues/919): Don't avoid auto-correction in `HashSyntax` when there is missing space around operator. ([@jonas054][])
* Fixed handling of floats in `NumericLiterals`. ([@bbatsov][])
* [#927](https://github.com/rubocop-hq/rubocop/issues/927): Let `--auto-gen-config` overwrite an existing `rubocop-todo.yml` file instead of asking the user to remove it. ([@jonas054][])
* [#936](https://github.com/rubocop-hq/rubocop/issues/936): Allow `_other` as well as `other` in `OpMethod`. ([@bbatsov][])

## 0.19.1 (2014-03-17)

### Bugs fixed

* [#884](https://github.com/rubocop-hq/rubocop/issues/884): Fix --auto-gen-config for `NumericLiterals` so MinDigits is correct. ([@tmorris-fiksu][])
* [#879](https://github.com/rubocop-hq/rubocop/issues/879): Fix --auto-gen-config for `RegexpLiteral` so we don't generate illegal values for `MaxSlashes`. ([@jonas054][])
* Fix the name of the `Include` param in the default config of the Rails cops. ([@bbatsov][])
* [#878](https://github.com/rubocop-hq/rubocop/pull/878): Blacklist `Rakefile`, `Gemfile` and `Capfile` by default in the `FileName` cop. ([@bbatsov][])
* [#875](https://github.com/rubocop-hq/rubocop/issues/875): Handle `separator` style hashes in `IndentHash`. ([@jonas054][])
* Fix a bug where multiple cli options that result in exit can be specified at once (e.g. `-vV`, `-v --show-cops`). ([@jkogara][])
* [#889](https://github.com/rubocop-hq/rubocop/issues/889): Fix a false positive for `LiteralInCondition` when the condition is non-primitive array. ([@bbatsov][])

## 0.19.0 (2014-03-13)

### New features

* New cop `FileName` makes sure that source files have snake_case names. ([@bbatsov][])
* New cop `DeprecatedClassMethods` checks for deprecated class methods. ([@bbatsov][])
* New cop `StringConversionInInterpolation` checks for redundant `Object#to_s` in string interpolation. ([@bbatsov][])
* New cop `LiteralInInterpolation` checks for interpolated string literals. ([@bbatsov][])
* New cop `SelfAssignment` checks for places where the self-assignment shorthand should have been used. ([@bbatsov][])
* New cop `DoubleNegation` checks for uses of `!!`. ([@bbatsov][])
* New cop `PercentLiteralDelimiters` enforces consistent usage of `%`-literal delimiters. ([@hannestyden][])
* New Rails cop `ActionFilter` enforces the use of `_filter` or `_action` action filter methods. ([@bbatsov][])
* New Rails cop `ScopeArgs` makes sure you invoke the `scope` method properly. ([@bbatsov][])
* Add `with_fixed_indentation` style to `AlignParameters` cop. ([@hannestyden][])
* Add `IgnoreLastArgumentHash` option to `AlignHash` cop. ([@hannestyden][])
* [#743](https://github.com/rubocop-hq/rubocop/issues/743): `SingleLineMethods` cop does auto-correction. ([@jonas054][])
* [#743](https://github.com/rubocop-hq/rubocop/issues/743): `Semicolon` cop does auto-correction. ([@jonas054][])
* [#743](https://github.com/rubocop-hq/rubocop/issues/743): `EmptyLineBetweenDefs` cop does auto-correction. ([@jonas054][])
* [#743](https://github.com/rubocop-hq/rubocop/issues/743): `IndentationWidth` cop does auto-correction. ([@jonas054][])
* [#743](https://github.com/rubocop-hq/rubocop/issues/743): `IndentationConsistency` cop does auto-correction. ([@jonas054][])
* [#809](https://github.com/rubocop-hq/rubocop/issues/809): New formatter `fuubar` displays a progress bar and shows details of offenses as soon as they are detected. ([@yujinakayama][])
* [#797](https://github.com/rubocop-hq/rubocop/issues/797): New cop `IndentHash` checks the indentation of the first key in multi-line hash literals. ([@jonas054][])
* [#797](https://github.com/rubocop-hq/rubocop/issues/797): New cop `IndentArray` checks the indentation of the first element in multi-line array literals. ([@jonas054][])
* [#806](https://github.com/rubocop-hq/rubocop/issues/806): Now excludes files in `vendor/**` by default. ([@jeremyolliver][])
* [#795](https://github.com/rubocop-hq/rubocop/issues/795): `IfUnlessModifier` and `WhileUntilModifier` supports `MaxLineLength`, which is independent of `LineLength` parameter `Max`. ([@agrimm][])
* [#868](https://github.com/rubocop-hq/rubocop/issues/868): New cop `ClassAndModuleChildren` checks the style of children definitions at classes and modules: nested / compact. ([@geniou][])

### Changes

* [#793](https://github.com/rubocop-hq/rubocop/issues/793): Add printing total count when `rubocop --format offences`. ([@ma2gedev][])
* Remove `Ignore` param from the Rails `Output` cop. The standard `Exclude/Include` should be used instead. ([@bbatsov][])
* Renamed `FavorSprintf` to `FormatString` and made it configurable. ([@bbatsov][])
* Renamed `Offence` to `Offense`. ([@bbatsov][])
* Use `offense` in all messages instead of `offence`. ([@bbatsov][])
* For indentation of `if`/`unless`/`while`/`until` bodies when the result is assigned to a variable, instead of supporting two styles simultaneously, `IndentationWidth` now supports one style of indentation at a time, specified by `EndAlignment`/`AlignWith`. ([@jonas054][])
* Renamed `Style` param of `DotPosition` cop to `EnforcedStyle`. ([@bbatsov][])
* Add `length` value to locations of offense in JSON formatter. ([@yujinakayama][])
* `SpaceAroundBlockBraces` cop replaced by `SpaceBeforeBlockBraces` and `SpaceInsideBlockBraces`. ([@jonas054][])
* `SpaceAroundEqualsInParameterDefault` cop is now configurable with the `EnforcedStyle` option. ([@jonas054][])

### Bugs fixed

* [#790](https://github.com/rubocop-hq/rubocop/issues/790): Fix auto-correction interference problem between `MethodDefParentheses` and other cops. ([@jonas054][])
* [#794](https://github.com/rubocop-hq/rubocop/issues/794): Fix handling of modifier keywords with required parentheses in `ParenthesesAroundCondition`. ([@bbatsov][])
* [#804](https://github.com/rubocop-hq/rubocop/issues/804): Fix a false positive with operator assignments in a loop (including `begin..rescue..end` with `retry`) in `UselessAssignment`. ([@yujinakayama][])
* [#815](https://github.com/rubocop-hq/rubocop/issues/815): Fix a false positive for heredocs with blank lines in them in `EmptyLines`. ([@bbatsov][])
* Auto-correction is now more robust and less likely to die because of `RangeError` or "clobbering". ([@jonas054][])
* Offenses always reported in order of position in file, also during `--auto-correct` runs. ([@jonas054][])
* Fix problem with `[Corrected]` tag sometimes missing in output from `--auto-correct` runs. ([@jonas054][])
* Fix message from `EndAlignment` cop when `AlignWith` is `keyword`. ([@jonas054][])
* Handle `case` conditions in `LiteralInCondition`. ([@bbatsov][])
* [#822](https://github.com/rubocop-hq/rubocop/issues/822): Fix a false positive in `DotPosition` when enforced style is set to `trailing`. ([@bbatsov][])
* Handle properly dynamic strings in `LineEndConcatenation`. ([@bbatsov][])
* [#832](https://github.com/rubocop-hq/rubocop/issues/832): Fix auto-correction interference problem between `BracesAroundHashParameters` and `SpaceInsideHashLiteralBraces`. ([@jonas054][])
* Fix bug in auto-correction of alignment so that only space can be removed. ([@jonas054][])
* Fix bug in `IndentationWidth` auto-correction so it doesn't correct things that `IndentationConsistency` should correct. ([@jonas054][])
* [#847](https://github.com/rubocop-hq/rubocop/issues/847): Fix bug in `RegexpLiteral` concerning `--auto-gen-config`. ([@jonas054][])
* [#848](https://github.com/rubocop-hq/rubocop/issues/848): Fix bug in `--show-cops` that made it print the default configuration rather than the current configuration. ([@jonas054][])
* [#862](https://github.com/rubocop-hq/rubocop/issues/862): Fix a bug where single line `rubocop:disable` comments with indentations were treated as multiline cop disabling comments. ([@yujinakayama][])
* Fix a bug where `rubocop:disable` comments with a cop name including `all` (e.g. `MethodCallParentheses`) were disabling all cops. ([@yujinakayama][])
* Fix a bug where string and regexp literals including `# rubocop:disable` were confused with real comments. ([@yujinakayama][])
* [#877](https://github.com/rubocop-hq/rubocop/issues/877): Fix bug in `PercentLiteralDelimiters` concerning auto-correct of regular expressions with interpolation. ([@hannestyden][])

## 0.18.1 (2014-02-02)

### Bugs fixed

* Remove double reporting in `EmptyLinesAroundBody` of empty line inside otherwise empty class/module/method that caused crash in autocorrect. ([@jonas054][])
* [#779](https://github.com/rubocop-hq/rubocop/issues/779): Fix a false positive in `LineEndConcatenation`. ([@bbatsov][])
* [#751](https://github.com/rubocop-hq/rubocop/issues/751): Fix `Documentation` cop so that a comment followed by an empty line and then a class definition is not considered to be class documentation. ([@jonas054][])
* [#783](https://github.com/rubocop-hq/rubocop/issues/783): Fix a false positive in `ParenthesesAroundCondition` when the parentheses are actually required. ([@bbatsov][])
* [#781](https://github.com/rubocop-hq/rubocop/issues/781): Fix problem with back-and-forth auto-correction in `AccessModifierIndentation`. ([@jonas054][])
* [#785](https://github.com/rubocop-hq/rubocop/issues/785): Fix false positive on `%w` arrays in `TrailingComma`. ([@jonas054][])
* [#782](https://github.com/rubocop-hq/rubocop/issues/782): Fix false positive in `AlignHash` for single line hashes. ([@jonas054][])

## 0.18.0 (2014-01-30)

### New features

* [#714](https://github.com/rubocop-hq/rubocop/issues/714): New cop `RequireParentheses` checks for method calls without parentheses together with a boolean operator indicating that a mistake about precedence may have been made. ([@jonas054][])
* [#743](https://github.com/rubocop-hq/rubocop/issues/743): `WordArray` cop does auto-correction. ([@jonas054][])
* [#743](https://github.com/rubocop-hq/rubocop/issues/743): `Proc` cop does auto-correction. ([@bbatsov][])
* [#743](https://github.com/rubocop-hq/rubocop/issues/743): `AccessModifierIndentation` cop does auto-correction. ([@jonas054][])
* [#768](https://github.com/rubocop-hq/rubocop/issues/768): Rake task now supports `requires` and `options`. ([@nevir][])
* [#759](https://github.com/rubocop-hq/rubocop/issues/759): New cop `EndLineConcatenation` checks for string literal concatenation with `+` at line end. ([@bbatsov][])

### Changes

* [#762](https://github.com/rubocop-hq/rubocop/issues/762): Support Rainbow gem both 1.99.x and 2.x. ([@yujinakayama][])
* [#761](https://github.com/rubocop-hq/rubocop/issues/761): Relax `json` requirement to `>= 1.7.7`. ([@bbatsov][])
* [#757](https://github.com/rubocop-hq/rubocop/issues/757): `Include/Exclude` supports relative globbing to some extent. ([@nevir][])

### Bugs fixed

* [#764](https://github.com/rubocop-hq/rubocop/issues/764): Handle heredocs in `TrailingComma`. ([@jonas054][])
* Guide for contributors now points to correct issues page. ([@scottmatthewman][])

## 0.17.0 (2014-01-25)

### New features

* New cop `ConditionPosition` checks for misplaced conditions in expressions like `if/unless/when/until`. ([@bbatsov][])
* New cop `ElseLayout` checks for odd arrangement of code in the `else` branch of a conditional expression. ([@bbatsov][])
* [#694](https://github.com/rubocop-hq/rubocop/issues/694): Support Ruby 1.9.2 until June 2014. ([@yujinakayama][])
* [#702](https://github.com/rubocop-hq/rubocop/issues/702): Improve `rubocop-todo.yml` with comments about offence count, configuration parameters, and auto-correction support. ([@jonas054][])
* Add new command-line flag `-D/--display-cop-names` to trigger the display of cop names in offence messages. ([@bbatsov][])
* [#733](https://github.com/rubocop-hq/rubocop/pull/733): `NumericLiterals` cop does auto-correction. ([@dblock][])
* [#713](https://github.com/rubocop-hq/rubocop/issues/713): New cop `TrailingComma` checks for comma after the last item in a hash, array, or method call parameter list. ([@jonas054][])

### Changes

* [#581](https://github.com/rubocop-hq/rubocop/pull/581): Extracted a new cop `AmbiguousOperator` from `Syntax` cop. It checks for ambiguous operators in the first argument of a method invocation without parentheses. ([@yujinakayama][])
* Extracted a new cop `AmbiguousRegexpLiteral` from `Syntax` cop. It checks for ambiguous regexp literals in the first argument of a method invocation without parentheses. ([@yujinakayama][])
* Extracted a new cop `UselessElseWithoutRescue` from `Syntax` cop. It checks for useless `else` in `begin..end` without `rescue`. ([@yujinakayama][])
* Extracted a new cop `InvalidCharacterLiteral` from `Syntax` cop. It checks for invalid character literals with a non-escaped whitespace character (e.g. `? `). ([@yujinakayama][])
* Removed `Syntax` cop from the configuration. It no longer can be disabled and it reports only invalid syntax offences. ([@yujinakayama][])
* [#688](https://github.com/rubocop-hq/rubocop/issues/688): Output from `rubocop --show-cops` now looks like a YAML configuration file. The `--show-cops` option takes a comma separated list of cops as optional argument. ([@jonas054][])
* New cop `IndentationConsistency` extracted from `IndentationWidth`, which has checked two kinds of offences until now. ([@jonas054][])

### Bugs fixed

* [#698](https://github.com/rubocop-hq/rubocop/pull/698): Support Windows paths on command-line. ([@rifraf][])
* [#498](https://github.com/rubocop-hq/rubocop/issues/498): Disable terminal ANSI escape sequences when a formatter's output is not a TTY. ([@yujinakayama][])
* [#703](https://github.com/rubocop-hq/rubocop/issues/703): BracesAroundHashParameters auto-correction broken with trailing comma. ([@jonas054][])
* [#709](https://github.com/rubocop-hq/rubocop/issues/709): When `EndAlignment` has configuration `AlignWith: variable`, it now handles `@@a = if ...` and `a, b = if ...`. ([@jonas054][])
* `SpaceAroundOperators` now reports an offence for `@@a=0`. ([@jonas054][])
* [#707](https://github.com/rubocop-hq/rubocop/issues/707): Fix error on operator assignments in top level scope in `UselessAssignment`. ([@yujinakayama][])
* Fix a bug where some offences were discarded when any cop that has specific target file path (by `Include` or `Exclude` under each cop configuration) had run. ([@yujinakayama][])
* [#724](https://github.com/rubocop-hq/rubocop/issues/724): Accept colons denoting required keyword argument (a new feature in Ruby 2.1) without trailing space in `SpaceAfterColon`. ([@jonas054][])
* The `--no-color` option works again. ([@jonas054][])
* [#716](https://github.com/rubocop-hq/rubocop/issues/716): Fixed a regression in the auto-correction logic of `MethodDefParentheses`. ([@bbatsov][])
* Inspected projects that lack a `.rubocop.yml` file, and therefore get their configuration from RuboCop's `config/default.yml`, no longer get configuration from RuboCop's `.rubocop.yml` and `rubocop-todo.yml`. ([@jonas054][])
* [#730](https://github.com/rubocop-hq/rubocop/issues/730): `EndAlignment` now handles for example `private def some_method`, which is allowed in Ruby 2.1. It requires `end` to be aligned with `private`, not `def`, in such cases. ([@jonas054][])
* [#744](https://github.com/rubocop-hq/rubocop/issues/744): Any new offences created by `--auto-correct` are now handled immediately and corrected when possible, so running `--auto-correct` once is enough. ([@jonas054][])
* [#748](https://github.com/rubocop-hq/rubocop/pull/748): Auto-correction conflict between `EmptyLinesAroundBody` and `TrailingWhitespace` resolved. ([@jonas054][])
* `ParenthesesAroundCondition` no longer crashes on parentheses around the condition in a ternary if. ([@jonas054][])
* [#738](https://github.com/rubocop-hq/rubocop/issues/738): Fix a false positive in `StringLiterals`. ([@bbatsov][])

## 0.16.0 (2013-12-25)

### New features

* [#612](https://github.com/rubocop-hq/rubocop/pull/612): `BracesAroundHashParameters` cop does auto-correction. ([@dblock][])
* [#614](https://github.com/rubocop-hq/rubocop/pull/614): `ParenthesesAroundCondition` cop does auto-correction. ([@dblock][])
* [#624](https://github.com/rubocop-hq/rubocop/pull/624): `EmptyLines` cop does auto-correction. ([@dblock][])
* New Rails cop `DefaultScope` ensures `default_scope` is called properly with a block argument. ([@bbatsov][])
* All cops now support the `Include` param, which specifies the files on which they should operate. ([@bbatsov][])
* All cops now support the `Exclude` param, which specifies the files on which they should not operate. ([@bbatsov][])
* [#631](https://github.com/rubocop-hq/rubocop/issues/631): `IndentationWidth` cop now detects inconsistent indentation between lines that should have the same indentation. ([@jonas054][])
* [#649](https://github.com/rubocop-hq/rubocop/pull/649): `EmptyLinesAroundBody` cop does auto-correction. ([@dblock][])
* [#657](https://github.com/rubocop-hq/rubocop/pull/657): `Alias` cop does auto-correction. ([@dblock][])
* Rake task now support setting formatters. ([@pmenglund][])
* [#653](https://github.com/rubocop-hq/rubocop/issues/653): `CaseIndentation` cop is now configurable with parameters `IndentWhenRelativeTo` and `IndentOneStep`. ([@jonas054][])
* [#654](https://github.com/rubocop-hq/rubocop/pull/654): `For` cop is now configurable to enforce either `each` (default) or `for`. ([@jonas054][])
* [#661](https://github.com/rubocop-hq/rubocop/issues/661): `EndAlignment` cop is now configurable for alignment with `keyword` (default) or `variable`. ([@jonas054][])
* Allow to overwrite the severity of a cop with the new `Severity` param. ([@codez][])
* New cop `FlipFlop` checks for flip flops. ([@agrimm][])
* [#577](https://github.com/rubocop-hq/rubocop/issues/577): Introduced `MethodDefParentheses` to allow for for requiring either parentheses or no parentheses in method definitions. Replaces `DefWithoutParentheses`. ([@skanev][])
* [#693](https://github.com/rubocop-hq/rubocop/pull/693): Generation of parameter values (i.e., not only `Enabled: false`) in `rubocop-todo.yml` by the `--auto-gen-config` option is now supported for some cops. ([@jonas054][])
* New cop `AccessorMethodName` checks accessor method names for non-idiomatic names like `get_attribute` and `set_attribute`. ([@bbatsov][])
* New cop `PredicateName` checks the names of predicate methods for non-idiomatic names like `is_something`, `has_something`, etc. ([@bbatsov][])
* Support Ruby 2.1 with Parser 2.1. ([@yujinakayama][])

### Changes

* Removed `SymbolNames` as it was generating way too many false positives. ([@bbatsov][])
* Renamed `ReduceArguments` to `SingleLineBlockParams` and made it configurable. ([@bbatsov][])

### Bugs fixed

* Handle properly heredocs in `StringLiterals` cop. ([@bbatsov][])
* Fix `SpaceAroundOperators` to not report missing space around operator for `def self.method *args`. ([@jonas054][])
* Properly handle `['AllCops']['Includes']` and `['AllCops']['Excludes']` when passing config via `-c`. ([@fancyremarker][], [@codez][])
* [#611](https://github.com/rubocop-hq/rubocop/pull/611): Fix crash when loading an empty config file. ([@sinisterchipmunk][])
* Fix `DotPosition` cop with `trailing` style for method calls on same line. ([@vonTronje][])
* [#627](https://github.com/rubocop-hq/rubocop/pull/627): Fix counting of slashes in complicated regexps in `RegexpLiteral` cop. ([@jonas054][])
* [#638](https://github.com/rubocop-hq/rubocop/issues/638): Fix bug in auto-correct that changes `each{ |x|` to `each d o |x|`. ([@jonas054][])
* [#418](https://github.com/rubocop-hq/rubocop/issues/418): Stop searching for configuration files above the work directory of the isolated environment when running specs. ([@jonas054][])
* Fix error on implicit match conditionals (e.g. `if /pattern/; end`) in `MultilineIfThen`. ([@agrimm][])
* [#651](https://github.com/rubocop-hq/rubocop/issues/651): Handle properly method arguments in `RedundantSelf`. ([@bbatsov][])
* [#628](https://github.com/rubocop-hq/rubocop/issues/628): Allow `self.Foo` in `RedundantSelf` cop. ([@chulkilee][])
* [#668](https://github.com/rubocop-hq/rubocop/issues/668): Fix crash in `EndOfLine` that occurs when default encoding is `US_ASCII` and an inspected file has non-ascii characters. ([@jonas054][])
* [#664](https://github.com/rubocop-hq/rubocop/issues/664): Accept oneline while when condition has local variable assignment. ([@emou][])
* Fix auto-correct for `MethodDefParentheses` when parentheses are required. ([@skanev][])

## 0.15.0 (2013-11-06)

### New features

* New cop `Output` checks for calls to print, puts, etc. in Rails. ([@daviddavis][])
* New cop `EmptyLinesAroundBody` checks for empty lines around the bodies of class, method and module definitions. ([@bbatsov][])
* `LeadingCommentSpace` cop does auto-correction. ([@jonas054][])
* `SpaceAfterControlKeyword` cop does auto-correction. ([@jonas054][])
* `SpaceAfterColon` cop does auto-correction. ([@jonas054][])
* `SpaceAfterComma` cop does auto-correction. ([@jonas054][])
* `SpaceAfterSemicolon` cop does auto-correction. ([@jonas054][])
* `SpaceAfterMethodName` cop does auto-correction. ([@jonas054][])
* `SpaceAroundBlockBraces` cop does auto-correction. ([@jonas054][])
* `SpaceAroundEqualsInParameterDefault` cop does auto-correction. ([@jonas054][])
* `SpaceAroundOperators` cop does auto-correction. ([@jonas054][])
* `SpaceBeforeModifierKeyword` cop does auto-correction. ([@jonas054][])
* `SpaceInsideHashLiteralBraces` cop does auto-correction. ([@jonas054][])
* `SpaceInsideBrackets` cop does auto-correction. ([@jonas054][])
* `SpaceInsideParens` cop does auto-correction. ([@jonas054][])
* `TrailingWhitespace` cop does auto-correction. ([@jonas054][])
* `TrailingBlankLines` cop does auto-correction. ([@jonas054][])
* `FinalNewline` cop does auto-correction. ([@jonas054][])
* New cop `CyclomaticComplexity` checks the cyclomatic complexity of methods against a configurable max value. ([@jonas054][])
* [#594](https://github.com/rubocop-hq/rubocop/pull/594): New parameter `EnforcedStyleForEmptyBraces` with values `space` and `no_space` (default) added to `SpaceAroundBlockBraces`. ([@jonas054][])
* [#603](https://github.com/rubocop-hq/rubocop/pull/603): New parameter `MinSize` added to `WordArray` to allow small string arrays, retaining the default (0). ([@claco][])

### Changes

* [#557](https://github.com/rubocop-hq/rubocop/pull/557): Configuration files for excluded files are no longer loaded. ([@jonas054][])
* [#571](https://github.com/rubocop-hq/rubocop/pull/571): The default rake task now runs RuboCop over itself! ([@nevir][])
* Encoding errors are reported as fatal offences rather than printed with red text. ([@jonas054][])
* `AccessControl` cop is now configurable with the `EnforcedStyle` option. ([@sds][])
* Split `AccessControl` cop to `AccessModifierIndentation` and `EmptyLinesAroundAccessModifier`. ([@bbatsov][])
* [#594](https://github.com/rubocop-hq/rubocop/pull/594): Add configuration parameter `EnforcedStyleForEmptyBraces` to `SpaceInsideHashLiteralBraces` cop, and change `EnforcedStyleIsWithSpaces` (values `true`, `false`) to `EnforcedStyle` (values `space`, `no_space`). ([@jonas054][])
* Coverage builds linked from the README page are enabled again. ([@jonas054][])

### Bugs fixed

* [#561](https://github.com/rubocop-hq/rubocop/pull/561): Handle properly negative literals in `NumericLiterals` cop. ([@bbatsov][])
* [#567](https://github.com/rubocop-hq/rubocop/pull/567): Register an offence when the last hash parameter has braces in `BracesAroundHashParameters` cop. ([@dblock][])
* `StringLiterals` cop no longer reports errors for character literals such as ?/. That should be done only by the `CharacterLiterals` cop. ([@jonas054][])
* Made auto-correct much less likely to crash due to conflicting corrections ("clobbering"). ([@jonas054][])
* [#565](https://github.com/rubocop-hq/rubocop/pull/565): `$GLOBAL_VAR from English library` should no longer be inserted when autocorrecting short-form global variables like `$!`. ([@nevir][])
* [#566](https://github.com/rubocop-hq/rubocop/pull/566): Methods that just assign a splat to an ivar are no longer considered trivial writers. ([@nevir][])
* [#585](https://github.com/rubocop-hq/rubocop/pull/585): `MethodCallParentheses` should allow methods starting with uppercase letter. ([@bbatsov][])
* [#574](https://github.com/rubocop-hq/rubocop/issues/574): Fix error on multiple-assignment with non-array right hand side in `UselessSetterCall`. ([@yujinakayama][])
* [#576](https://github.com/rubocop-hq/rubocop/issues/576): Output config validation warning to STDERR so that it won't be mixed up with formatter's output. ([@yujinakayama][])
* [#599](https://github.com/rubocop-hq/rubocop/pull/599): `EndOfLine` cop is operational again. ([@jonas054][])
* [#604](https://github.com/rubocop-hq/rubocop/issues/604): Fix error on implicit match conditionals (e.g. `if /pattern/; end`) in `FavorModifier`. ([@yujinakayama][])
* [#600](https://github.com/rubocop-hq/rubocop/pull/600): Don't require an empty line for access modifiers at the beginning of class/module body. ([@bbatsov][])
* [#608](https://github.com/rubocop-hq/rubocop/pull/608): `RescueException` no longer crashes when the namespace of a rescued class is in a local variable. ([@jonas054][])
* [#173](https://github.com/rubocop-hq/rubocop/issues/173): Allow the use of `alias` in the body of an `instance_exec`. ([@bbatsov][])
* [#554](https://github.com/rubocop-hq/rubocop/issues/554): Handle properly multi-line arrays with comments in them in `WordArray`. ([@bbatsov][])

## 0.14.1 (2013-10-10)

### New features

* [#551](https://github.com/rubocop-hq/rubocop/pull/551): New cop `BracesAroundHashParameters` checks for braces in function calls with hash parameters. ([@dblock][])
* New cop `SpaceAfterNot` tracks redundant space after the `!` operator. ([@bbatsov][])

### Bugs fixed

* Fix bug concerning table and separator alignment of multi-line hash with multiple keys on the same line. ([@jonas054][])
* [#550](https://github.com/rubocop-hq/rubocop/pull/550): Fix a bug where `ClassLength` counted lines of inner classes/modules. ([@yujinakayama][])
* [#550](https://github.com/rubocop-hq/rubocop/pull/550): Fix a false positive for namespace class in `Documentation`. ([@yujinakayama][])
* [#556](https://github.com/rubocop-hq/rubocop/pull/556): Fix "Parser::Source::Range spans more than one line" bug in clang formatter. ([@yujinakayama][])
* [#552](https://github.com/rubocop-hq/rubocop/pull/552): `RaiseArgs` allows exception constructor calls with more than one 1 argument. ([@bbatsov][])

## 0.14.0 (2013-10-07)

### New features

* [#491](https://github.com/rubocop-hq/rubocop/issues/491): New cop `MethodCalledOnDoEndBlock` keeps track of methods called on `do`...`end` blocks.
* [#456](https://github.com/rubocop-hq/rubocop/issues/456): New configuration parameter `AllCops`/`RunRailsCops` can be set to `true` for a project, removing the need to give the `-R`/`--rails` option with every invocation of `rubocop`.
* [#501](https://github.com/rubocop-hq/rubocop/issues/501): `simple`/`clang`/`progress`/`emacs` formatters now print `[Corrected]` along with offence message when the offence is automatically corrected.
* [#501](https://github.com/rubocop-hq/rubocop/issues/501): `simple`/`clang`/`progress` formatters now print count of auto-corrected offences in the final summary.
* [#501](https://github.com/rubocop-hq/rubocop/issues/501): `json` formatter now outputs `corrected` key with boolean value in offence objects whether the offence is automatically corrected.
* New cop `ClassLength` checks for overly long class definitions.
* New cop `Debugger` checks for forgotten calls to debugger or pry.
* New cop `RedundantException` checks for code like `raise RuntimeError, message`.
* [#526](https://github.com/rubocop-hq/rubocop/issues/526): New cop `RaiseArgs` checks the args passed to `raise/fail`.

### Changes

* Cop `MethodAndVariableSnakeCase` replaced by `MethodName` and `VariableName`, both having the configuration parameter `EnforcedStyle` with values `snake_case` (default) and `camelCase`.
* [#519](https://github.com/rubocop-hq/rubocop/issues/519): `HashSyntax` cop is now configurable and can enforce the use of the classic hash rockets syntax.
* [#520](https://github.com/rubocop-hq/rubocop/issues/520): `StringLiterals` cop is now configurable and can enforce either single-quoted or double-quoted strings.
* [#528](https://github.com/rubocop-hq/rubocop/issues/528): Added a config option to `RedundantReturn` to allow a `return` with multiple values.
* [#524](https://github.com/rubocop-hq/rubocop/issues/524): Added a config option to `Semicolon` to allow the use of `;` as an expression separator.
* [#525](https://github.com/rubocop-hq/rubocop/issues/525): `SignalException` cop is now configurable and can enforce the semantic rule or an exclusive use of `raise` or `fail`.
* `LambdaCall` is now configurable and enforce either `Proc#call` or `Proc#()`.
* [#529](https://github.com/rubocop-hq/rubocop/issues/529): Added config option `EnforcedStyle` to `SpaceAroundBraces`.
* [#529](https://github.com/rubocop-hq/rubocop/issues/529): Changed config option `NoSpaceBeforeBlockParameters` to `SpaceBeforeBlockParameters`.
* Support Parser 2.0.0 (non-beta).

### Bugs fixed

* [#514](https://github.com/rubocop-hq/rubocop/issues/514): Fix alignment of the hash containing different key lengths in one line.
* [#496](https://github.com/rubocop-hq/rubocop/issues/496): Fix corner case crash in `AlignHash` cop: single key/value pair when configuration is `table` for '=>' and `separator` for `:`.
* [#502](https://github.com/rubocop-hq/rubocop/issues/502): Don't check non-decimal literals with `NumericLiterals`.
* [#448](https://github.com/rubocop-hq/rubocop/issues/448): Fix auto-correction of parameters spanning more than one line in `AlignParameters` cop.
* [#493](https://github.com/rubocop-hq/rubocop/issues/493): Support disabling `Syntax` offences with `warning` severity.
* Fix bug appearing when there were different values for the `AllCops`/`RunRailsCops` configuration parameter in different directories.
* [#512](https://github.com/rubocop-hq/rubocop/issues/512): Fix bug causing crash in `AndOr` auto-correction.
* [#515](https://github.com/rubocop-hq/rubocop/issues/515): Fix bug causing `AlignParameters` and `AlignArray` auto-correction to destroy code.
* [#516](https://github.com/rubocop-hq/rubocop/issues/516): Fix bug causing `RedundantReturn` auto-correction to produce invalid code.
* [#527](https://github.com/rubocop-hq/rubocop/issues/527): Handle `!=` expressions in `EvenOdd` cop.
* `SignalException` cop now finds `raise` calls anywhere, not only in `begin` sections.
* [#538](https://github.com/rubocop-hq/rubocop/issues/538): Fix bug causing `Blocks` auto-correction to produce invalid code.

## 0.13.1 (2013-09-19)

### New features

* `HashSyntax` cop does auto-correction.
* [#484](https://github.com/rubocop-hq/rubocop/pull/484): Allow calls to self to fix name clash with argument.
* Renamed `SpaceAroundBraces` to `SpaceAroundBlockBraces`.
* `SpaceAroundBlockBraces` now has a `NoSpaceBeforeBlockParameters` config option to enforce a style for blocks with parameters like `{|foo| puts }`.
* New cop `LambdaCall` tracks uses of the obscure `lambda.(...)` syntax.

### Bugs fixed

* Fix crash on empty input file in `FinalNewline`.
* [#485](https://github.com/rubocop-hq/rubocop/issues/485): Fix crash on multiple-assignment and op-assignment in `UselessSetterCall`.
* [#497](https://github.com/rubocop-hq/rubocop/issues/497): Fix crash in `UselessComparison` and `NilComparison`.

## 0.13.0 (2013-09-13)

### New features

* New configuration parameter `AllowAdjacentOneLineDefs` for `EmptyLineBetweenDefs`.
* New cop `MultilineBlockChain` keeps track of chained blocks spanning multiple lines.
* `RedundantSelf` cop does auto-correction.
* `AvoidPerlBackrefs` cop does auto-correction.
* `AvoidPerlisms` cop does auto-correction.
* `RedundantReturn` cop does auto-correction.
* `Blocks` cop does auto-correction.
* New cop `TrailingBlankLines` keeps track of extra blanks lines at the end of source file.
* New cop `AlignHash` keeps track of bad alignment in multi-line hash literals.
* New cop `AlignArray` keeps track of bad alignment in multi-line array literals.
* New cop `SpaceBeforeModifierKeyword` keeps track of missing space before a modifier keyword (`if`, `unless`, `while`, `until`).
* New cop `FinalNewline` keeps tracks of the required final newline in a source file.
* Highlightling corrected in `SpaceInsideHashLiteralBraces` and `SpaceAroundBraces` cops.

### Changes

* [#447](https://github.com/rubocop-hq/rubocop/issues/447): `BlockAlignment` cop now allows `end` to be aligned with the start of the line containing `do`.
* `SymbolName` now has an `AllowDots` config option to allow symbols like `:'whatever.submit_button'`.
* [#469](https://github.com/rubocop-hq/rubocop/issues/469): Extracted useless setter call tracking part of `UselessAssignment` cop to `UselessSetterCall`.
* [#469](https://github.com/rubocop-hq/rubocop/issues/469): Merged `UnusedLocalVariable` cop into `UselessAssignment`.
* [#458](https://github.com/rubocop-hq/rubocop/issues/458): The merged `UselessAssignment` cop now has advanced logic that tracks not only assignment at the end of the method but also every assignment in every scope.
* [#466](https://github.com/rubocop-hq/rubocop/issues/466): Allow built-in JRuby global vars in `AvoidGlobalVars`.
* Added a config option `AllowedVariables` to `AvoidGlobalVars` to allow users to whitelist certain global variables.
* Renamed `AvoidGlobalVars` to `GlobalVars`.
* Renamed `AvoidPerlisms` to `SpecialGlobalVars`.
* Renamed `AvoidFor` to `For`.
* Renamed `AvoidClassVars` to `ClassVars`.
* Renamed `AvoidPerlBackrefs` to `PerlBackrefs`.
* `NumericLiterals` now accepts a config param `MinDigits` - the minimal number of digits in the integer portion of number for the cop to check it.

### Bugs fixed

* [#449](https://github.com/rubocop-hq/rubocop/issues/449): Remove whitespaces between condition and `do` with `WhileUntilDo` auto-correction.
* Continue with file inspection after parser warnings. Give up only on syntax errors.
* Don't trigger the HashSyntax cop on digit-starting keys.
* Fix crashes while inspecting class definition subclassing another class stored in a local variable in `UselessAssignment` (formerly of `UnusedLocalVariable`) and `ShadowingOuterLocalVariable` (like `clazz = Array; class SomeClass < clazz; end`).
* [#463](https://github.com/rubocop-hq/rubocop/issues/463): Do not warn if using destructuring in second `reduce` argument (`ReduceArguments`).

## 0.12.0 (2013-08-23)

### New features

* [#439](https://github.com/rubocop-hq/rubocop/issues/439): Added formatter 'OffenceCount' which outputs a summary list of cops and their offence count.
* [#395](https://github.com/rubocop-hq/rubocop/issues/395): Added `--show-cops` option to show available cops.
* New cop `NilComparison` keeps track of comparisons like `== nil`.
* New cop `EvenOdd` keeps track of occasions where `Fixnum#even?` or `Fixnum#odd?` should have been used (like `x % 2 == 0`).
* New cop `IndentationWidth` checks for files using indentation that is not two spaces.
* New cop `SpaceAfterMethodName` keeps track of method definitions with a space between the method name and the opening parenthesis.
* New cop `ParenthesesAsGroupedExpression` keeps track of method calls with a space before the opening parenthesis.
* New cop `HashMethods` keeps track of uses of deprecated `Hash` methods.
* New Rails cop `HasAndBelongsToMany` checks for uses of `has_and_belongs_to_many`.
* New Rails cop `ReadAttribute` tracks uses of `read_attribute`.
* `Attr` cop does auto-correction.
* `CollectionMethods` cop does auto-correction.
* `SignalException` cop does auto-correction.
* `EmptyLiteral` cop does auto-correction.
* `MethodCallParentheses` cop does auto-correction.
* `DefWithParentheses` cop does auto-correction.
* `DefWithoutParentheses` cop does auto-correction.

### Changes

* Dropped `-s`/`--silent` option. Now `progress`/`simple`/`clang` formatters always report summary and `emacs`/`files` formatters no longer report.
* Dropped the `LineContinuation` cop.

### Bugs fixed

* [#432](https://github.com/rubocop-hq/rubocop/issues/432): Fix false positive for constant assignments when rhs is a method call with block in `ConstantName`.
* [#434](https://github.com/rubocop-hq/rubocop/issues/434): Support classes and modules defined with `Class.new`/`Module.new` in `AccessControl`.
* Fix which ranges are highlighted in reports from IfUnlessModifier, WhileUntilModifier, and MethodAndVariableSnakeCase cop.
* [#438](https://github.com/rubocop-hq/rubocop/issues/438): Accept setting attribute on method argument in `UselessAssignment`.

## 0.11.1 (2013-08-12)

### Changes

* [#425](https://github.com/rubocop-hq/rubocop/issues/425): `ColonMethodCalls` now allows constructor methods (like `Nokogiri::HTML()` to be called with double colon.

### Bugs fixed

* [#427](https://github.com/rubocop-hq/rubocop/issues/427): FavorUnlessOverNegatedIf triggered when using elsifs.
* [#429](https://github.com/rubocop-hq/rubocop/issues/429): Fix `LeadingCommentSpace` offence reporting.
* Fixed `AsciiComments` offence reporting.
* Fixed `BlockComments` offence reporting.

## 0.11.0 (2013-08-09)

### New features

* [#421](https://github.com/rubocop-hq/rubocop/issues/421): `TrivialAccessors` now ignores methods on user-configurable whitelist (such as `to_s` and `to_hash`).
* [#369](https://github.com/rubocop-hq/rubocop/issues/369): New option `--auto-gen-config` outputs RuboCop configuration that disables all cops that detect any offences.
* The list of annotation keywords recognized by the `CommentAnnotation` cop is now configurable.
* Configuration file names are printed as they are loaded in `--debug` mode.
* Auto-correct support added in `AlignParameters` cop.
* New cop `UselessComparison` checks for comparisons of the same arguments.
* New cop `UselessAssignment` checks for useless assignments to local variables.
* New cop `SignalException` checks for proper usage of `fail` and `raise`.
* New cop `ModuleFunction` checks for usage of `extend self` in modules.

### Bugs fixed

* [#374](https://github.com/rubocop-hq/rubocop/issues/374): Fixed error at post condition loop (`begin-end-while`, `begin-end-until`) in `UnusedLocalVariable` and `ShadowingOuterLocalVariable`.
* [#373](https://github.com/rubocop-hq/rubocop/issues/373) and [#376](https://github.com/rubocop-hq/rubocop/issues/376): Allow braces around multi-line blocks if `do`-`end` would change the meaning of the code.
* `RedundantSelf` now allows `self.` followed by any ruby keyword.
* [#391](https://github.com/rubocop-hq/rubocop/issues/391): Fix bug in counting slashes in a regexp.
* [#394](https://github.com/rubocop-hq/rubocop/issues/394): `DotPosition` cop handles correctly code like `l.(1)`.
* [#390](https://github.com/rubocop-hq/rubocop/issues/390): `CommentAnnotation` cop allows keywords (e.g. Review, Optimize) if they just begin a sentence.
* [#400](https://github.com/rubocop-hq/rubocop/issues/400): Fix bug concerning nested defs in `EmptyLineBetweenDefs` cop.
* [#399](https://github.com/rubocop-hq/rubocop/issues/399): Allow assignment inside blocks in `AssignmentInCondition` cop.
* Fix bug in favor_modifier.rb regarding missed offences after else etc.
* [#393](https://github.com/rubocop-hq/rubocop/issues/393): Retract support for multiline chaining of blocks (which fixed [#346](https://github.com/rubocop-hq/rubocop/issues/346)), thus rejecting issue 346.
* [#389](https://github.com/rubocop-hq/rubocop/issues/389): Ignore symbols that are arguments to Module#private_constant in `SymbolName` cop.
* [#387](https://github.com/rubocop-hq/rubocop/issues/387): Do autocorrect in `AndOr` cop only if it does not change the meaning of the code.
* [#398](https://github.com/rubocop-hq/rubocop/issues/398): Don't display blank lines in the output of the clang formatter.
* [#283](https://github.com/rubocop-hq/rubocop/issues/283): Refine `StringLiterals` string content check.

## 0.10.0 (2013-07-17)

### New features

* New cop `RedundantReturn` tracks redundant `return`s in method bodies.
* New cop `RedundantBegin` tracks redundant `begin` blocks in method definitions.
* New cop `RedundantSelf` tracks redundant uses of `self`.
* New cop `EmptyEnsure` tracks empty `ensure` blocks.
* New cop `CommentAnnotation` tracks formatting of annotation comments such as TODO.
* Added custom rake task.
* New formatter `FileListFormatter` outputs just a list of files with offences in them (related to [#357](https://github.com/rubocop-hq/rubocop/issues/357)).

### Changes

* `TrivialAccessors` now has an `ExactNameMatch` config option (related to [#308](https://github.com/rubocop-hq/rubocop/issues/308)).
* `TrivialAccessors` now has an `ExcludePredicates` config option (related to [#326](https://github.com/rubocop-hq/rubocop/issues/326)).
* Cops don't inherit from `Parser::AST::Rewriter` anymore. All 3rd party Cops should remove the call to `super` in their callbacks. If you implement your own processing you need to define the `#investigate` method instead of `#inspect`. Refer to the documentation of `Cop::Commissioner` and `Cop::Cop` classes for more information.
* `EndAlignment` cop split into `EndAlignment` and `BlockAlignment` cops.

### Bugs fixed

* [#288](https://github.com/rubocop-hq/rubocop/issues/288): Work with absolute Excludes paths internally (2nd fix for this issue).
* `TrivialAccessors` now detects class attributes as well as instance attributes.
* [#338](https://github.com/rubocop-hq/rubocop/issues/338): Fix end alignment of blocks in chained assignments.
* [#345](https://github.com/rubocop-hq/rubocop/issues/345): Add `$SAFE` to the list of built-in global variables.
* [#340](https://github.com/rubocop-hq/rubocop/issues/340): Override config parameters rather than merging them.
* [#349](https://github.com/rubocop-hq/rubocop/issues/349): Fix false positive for `CharacterLiteral` (`%w(?)`).
* [#346](https://github.com/rubocop-hq/rubocop/issues/346): Support method chains for block end alignment checks.
* [#350](https://github.com/rubocop-hq/rubocop/issues/350): Support line breaks between variables on left hand side for block end alignment checks.
* [#356](https://github.com/rubocop-hq/rubocop/issues/356): Allow safe assignment in `ParenthesesAroundCondition`.

### Misc

* Improved performance on Ruby 1.9 by about 20%.
* Improved overall performance by about 35%.

## 0.9.1 (2013-07-05)

### New features

* Added `-l/--lint` option to allow doing only linting with no style checks (similar to running `ruby -wc`).

### Changes

* Removed the `BlockAlignSchema` configuration option from `EndAlignment`. We now support only the default alignment schema - `StartOfAssignment`.
* Made the preferred collection methods in `CollectionMethods` configurable.
* Made the `DotPosition` cop configurable - now both `leading` and `trailing` styles are supported.

### Bugs fixed

* [#318](https://github.com/rubocop-hq/rubocop/issues/318): Correct some special cases of block end alignment.
* [#317](https://github.com/rubocop-hq/rubocop/issues/317): Fix a false positive in `LiteralInCondition`.
* [#321](https://github.com/rubocop-hq/rubocop/issues/321): Ignore variables whose name start with `_` in `ShadowingOuterLocalVariable`.
* [#322](https://github.com/rubocop-hq/rubocop/issues/322): Fix exception of `UnusedLocalVariable` and `ShadowingOuterLocalVariable` when inspecting keyword splat argument.
* [#316](https://github.com/rubocop-hq/rubocop/issues/316): Correct nested postfix unless in `MultilineIfThen`.
* [#327](https://github.com/rubocop-hq/rubocop/issues/327): Fix false offences for block expression that span on two lines in `EndAlignment`.
* [#332](https://github.com/rubocop-hq/rubocop/issues/332): Fix exception of `UnusedLocalVariable` and `ShadowingOuterLocalVariable` when inspecting named captures.
* [#333](https://github.com/rubocop-hq/rubocop/issues/333): Fix a case that `EnsureReturn` throws an exception when ensure has no body.

## 0.9.0 (2013-07-01)

### New features

* Introduced formatter feature, enables custom formatted output and multiple outputs.
* Added progress formatter and now it's the default. (`--format progress`).
* Added JSON formatter. (`--format json`).
* Added clang style formatter showing the offending source. code. (`--format clang`). The `clang` formatter marks a whole range rather than just the starting position, to indicate more clearly where the problem is.
* Added `-f`/`--format` option to specify formatter.
* Added `-o`/`--out` option to specify output file for each formatter.
* Added `-r/--require` option to inject external Ruby code into RuboCop.
* Added `-V/--verbose-version` option that displays Parser version and Ruby version as well.
* Added `-R/--rails` option that enables extra Rails-specific cops.
* Added support for auto-correction of some offences with `-a`/`--auto-correct`.
* New cop `CaseEquality` checks for explicit use of `===`.
* New cop `AssignmentInCondition` checks for assignment in conditions.
* New cop `EndAlignment` tracks misaligned `end` keywords.
* New cop `Void` tracks uses of literals/variables/operators in possibly void context.
* New cop `Documentation` checks for top level class/module doc comments.
* New cop `UnreachableCode` tracks unreachable code segments.
* New cop `MethodCallParentheses` tracks unwanted braces in method calls.
* New cop `UnusedLocalVariable` tracks unused local variables for each scope.
* New cop `ShadowingOuterLocalVariable` tracks use of the same name as outer local variables for block arguments or block local variables.
* New cop `WhileUntilDo` tracks uses of `do` with multi-line `while/until`.
* New cop `CharacterLiteral` tracks uses of character literals (`?x`).
* New cop `EndInMethod` tracks uses of `END` in method definitions.
* New cop `LiteralInCondition` tracks uses of literals in the conditions of `if/while/until`.
* New cop `BeginBlock` tracks uses of `BEGIN` blocks.
* New cop `EndBlock` tracks uses of `END` blocks.
* New cop `DotPosition` tracks the dot position in multi-line method calls.
* New cop `Attr` tracks uses of `Module#attr`.
* Add support for auto-correction of some offences with `-a`/`--auto-correct`.

### Changes

* Deprecated `-e`/`--emacs` option. (Use `--format emacs` instead).
* Made `progress` formatter the default.
* Most formatters (`progress`, `simple` and `clang`) now print relative file paths if the paths are under the current working directory.
* Migrate all cops to new namespaces. `Rubocop::Cop::Lint` is for cops that emit warnings. `Rubocop::Cop::Style` is for cops that do not belong in other namespaces.
* Merge `FavorPercentR` and `PercentR` into one cop called `RegexpLiteral`, and add configuration parameter `MaxSlashes`.
* Add `CountKeywordArgs` configuration option to `ParameterLists` cop.

### Bugs fixed

* [#239](https://github.com/rubocop-hq/rubocop/issues/239): Fixed double quotes false positives.
* [#233](https://github.com/rubocop-hq/rubocop/issues/233): Report syntax cop offences.
* Fix off-by-one error in favor_modifier.
* [#229](https://github.com/rubocop-hq/rubocop/issues/229): Recognize a line with CR+LF as a blank line in AccessControl cop.
* [#235](https://github.com/rubocop-hq/rubocop/issues/235): Handle multiple constant assignment in ConstantName cop.
* [#246](https://github.com/rubocop-hq/rubocop/issues/246): Correct handling of unicode escapes within double quotes.
* Fix crashes in Blocks, CaseEquality, CaseIndentation, ClassAndModuleCamelCase, ClassMethods, CollectionMethods, and ColonMethodCall.
* [#263](https://github.com/rubocop-hq/rubocop/issues/263): Do not check for space around operators called with method syntax.
* [#271](https://github.com/rubocop-hq/rubocop/issues/271): Always allow line breaks inside hash literal braces.
* [#270](https://github.com/rubocop-hq/rubocop/issues/270): Fixed a false positive in ParenthesesAroundCondition.
* [#288](https://github.com/rubocop-hq/rubocop/issues/288): Get config parameter AllCops/Excludes from highest config file in path.
* [#276](https://github.com/rubocop-hq/rubocop/issues/276): Let columns start at 1 instead of 0 in all output of column numbers.
* [#292](https://github.com/rubocop-hq/rubocop/issues/292): Don't check non-regular files (like sockets, etc).
* Fix crashes in WordArray on arrays of character literals such as `[?\r, ?\n]`.
* Fix crashes in Documentation on empty modules.

## 0.8.3 (2013-06-18)

### Bug fixes

* Lock Parser dependency to version 2.0.0.beta5.

## 0.8.2 (2013-06-05)

### New features

* New cop `BlockNesting` checks for excessive block nesting.

### Bug fixes

* Correct calculation of whether a modifier version of a conditional statement will fit.
* Fix an error in `MultilineIfThen` cop that occurred in some special cases.
* [#231](https://github.com/rubocop-hq/rubocop/issues/231): Fix a false positive for modifier if.

## 0.8.1 (2013-05-30)

### New features

* New cop `Proc` tracks uses of `Proc.new`.

### Changes

* Renamed `NewLambdaLiteral` to `Lambda`.
* Aligned the `Lambda` cop more closely to the style guide - it now allows the use of `lambda` for multi-line blocks.

### Bugs fixed

* [#210](https://github.com/rubocop-hq/rubocop/issues/210): Fix a false positive for double quotes in regexp literals.
* [#211](https://github.com/rubocop-hq/rubocop/issues/211): Fix a false positive for `initialize` method looking like a trivial writer.
* [#215](https://github.com/rubocop-hq/rubocop/issues/215): Fixed a lot of modifier `if/unless/while/until` issues.
* [#213](https://github.com/rubocop-hq/rubocop/issues/213): Make sure even disabled cops get their configuration set.
* [#214](https://github.com/rubocop-hq/rubocop/issues/214): Fix SpaceInsideHashLiteralBraces to handle string interpolation right.

## 0.8.0 (2013-05-28)

### Changes

* Folded `ArrayLiteral` and `HashLiteral` into `EmptyLiteral` cop.
* The maximum number of params `ParameterLists` accepts in now configurable.
* Reworked `SymbolSnakeCase` into `SymbolName`, which has an option `AllowCamelCase` enabled by default.
* Migrated from `Ripper` to the portable [Parser](https://github.com/whitequark/parser).

### New features

* New cop `ConstantName` checks for constant which are not using `SCREAMING_SNAKE_CASE`.
* New cop `AccessControl` checks private/protected indentation and surrounding blank lines.
* New cop `Loop` checks for `begin/end/while(until)` and suggests the use of `Kernel#loop`.

## 0.7.2 (2013-05-13)

### Bugs fixed

* [#155](https://github.com/rubocop-hq/rubocop/issues/155): 'Do not use semicolons to terminate expressions.' is not implemented correctly.
* `OpMethod` now handles definition of unary operators without crashing.
* `SymbolSnakeCase` now handles aliasing of operators without crashing.
* `RescueException` now handles the splat operator `*` in a `rescue` clause without crashing.
* [#159](https://github.com/rubocop-hq/rubocop/issues/159): AvoidFor cop misses many violations.

## 0.7.1 (2013-05-11)

### Bugs fixed

* Added missing files to the gemspec.

## 0.7.0 (2013-05-11)

### New features

* Added ability to include or exclude files/directories through `.rubocop.yml`.
* Added option --only for running a single cop.
* Relax semicolon rule for one line methods, classes and modules.
* Configuration files, such as `.rubocop.yml`, can now include configuration from other files through the `inherit_from` directive. All configuration files implicitly inherit from `config/default.yml`.
* New cop `ClassMethods` checks for uses for class/module names in definitions of class/module methods.
* New cop `SingleLineMethods` checks for methods implemented on a single line.
* New cop `FavorJoin` checks for usages of `Array#*` with a string argument.
* New cop `BlockComments` tracks uses of block comments(`=begin/=end` comments).
* New cop `EmptyLines` tracks consecutive blank lines.
* New cop `WordArray` tracks arrays of words.
* [#108](https://github.com/rubocop-hq/rubocop/issues/108): New cop `SpaceInsideHashLiteralBraces` checks for spaces inside hash literal braces - style is configurable.
* New cop `LineContinuation` tracks uses of the line continuation character (`\`).
* New cop `SymbolArray` tracks arrays of symbols.
* Print warnings for unrecognized names in configuration files.
* New cop `TrivialAccessors` tracks method definitions that could be automatically generated with `attr_*` methods.
* New cop `LeadingCommentSpace` checks for missing space after `#` in comments.
* New cop `ColonMethodCall` tracks uses of `::` for method calls.
* New cop `AvoidGlobalVars` tracks uses of non built-in global variables.
* New cop `SpaceAfterControlKeyword` tracks missing spaces after `if/elsif/case/when/until/unless/while`.
* New cop `Not` tracks uses of the `not` keyword.
* New cop `Eval` tracks uses of the `eval` function.

### Bugs fixed

* [#101](https://github.com/rubocop-hq/rubocop/issues/101): `SpaceAroundEqualsInParameterDefault` doesn't work properly with empty string.
* Fix `BraceAfterPercent` for `%W`, `%i` and `%I` and added more tests.
* Fix a false positive in the `Alias` cop. `:alias` is no longer treated as keyword.
* `ArrayLiteral` now properly detects `Array.new`.
* `HashLiteral` now properly detects `Hash.new`.
* `VariableInterpolation` now detects regexp back references and doesn't crash.
* Don't generate pathnames like some/project//some.rb.
* [#151](https://github.com/rubocop-hq/rubocop/issues/151): Don't print the unrecognized cop warning several times for the same `.rubocop.yml`.

### Misc

* Renamed `Indentation` cop to `CaseIndentation` to avoid confusion.
* Renamed `EmptyLines` cop to `EmptyLineBetweenDefs` to avoid confusion.

## 0.6.1 (2013-04-28)

### New features

* Split `AsciiIdentifiersAndComments` cop in two separate cops.

### Bugs fixed

* [#90](https://github.com/rubocop-hq/rubocop/issues/90): Two cops crash when scanning code using `super`.
* [#93](https://github.com/rubocop-hq/rubocop/issues/93): Issue with `whitespace?': undefined method`.
* [#97](https://github.com/rubocop-hq/rubocop/issues/97): Build fails.
* [#100](https://github.com/rubocop-hq/rubocop/issues/100): `OpMethod` cop doesn't work if method arg is not in braces.
* `SymbolSnakeCase` now tracks Ruby 1.9 hash labels as well as regular symbols.

### Misc

* [#88](https://github.com/rubocop-hq/rubocop/issues/88): Abort gracefully when interrupted with Ctrl-C.
* No longer crashes on bugs within cops. Now problematic checks are skipped and a message is displayed.
* Replaced `Term::ANSIColor` with `Rainbow`.
* Add an option to disable colors in the output.
* Cop names are now displayed alongside messages when `-d/--debug` is passed.

## 0.6.0 (2013-04-23)

### New features

* New cop `ReduceArguments` tracks argument names in reduce calls.
* New cop `MethodLength` tracks number of LOC (lines of code) in methods.
* New cop `RescueModifier` tracks uses of `rescue` in modifier form.
* New cop `PercentLiterals` tracks uses of `%q`, `%Q`, `%s` and `%x`.
* New cop `BraceAfterPercent` tracks uses of % literals with delimiters other than ().
* Support for disabling cops locally in a file with rubocop:disable comments.
* New cop `EnsureReturn` tracks usages of `return` in `ensure` blocks.
* New cop `HandleExceptions` tracks suppressed exceptions.
* New cop `AsciiIdentifiersAndComments` tracks uses of non-ascii characters in identifiers and comments.
* New cop `RescueException` tracks uses of rescuing the `Exception` class.
* New cop `ArrayLiteral` tracks uses of Array.new.
* New cop `HashLiteral` tracks uses of Hash.new.
* New cop `OpMethod` tracks the argument name in operator methods.
* New cop `PercentR` tracks uses of %r literals with zero or one slash in the regexp.
* New cop `FavorPercentR` tracks uses of // literals with more than one slash in the regexp.

### Bugs fixed

* [#62](https://github.com/rubocop-hq/rubocop/issues/62): Config files in ancestor directories are ignored if another exists in home directory.
* [#65](https://github.com/rubocop-hq/rubocop/issues/65): Suggests to convert symbols `:==`, `:<=>` and the like to snake_case.
* [#66](https://github.com/rubocop-hq/rubocop/issues/66): Does not crash on unreadable or unparseable files.
* [#70](https://github.com/rubocop-hq/rubocop/issues/70): Support `alias` with bareword arguments.
* [#64](https://github.com/rubocop-hq/rubocop/issues/64): Performance issue with Bundler.
* [#75](https://github.com/rubocop-hq/rubocop/issues/75): Make it clear that some global variables require the use of the English library.
* [#79](https://github.com/rubocop-hq/rubocop/issues/79): Ternary operator missing whitespace detection.

### Misc

* Dropped Jeweler for gem release management since it's no longer actively maintained.
* Handle pluralization properly in the final summary.

## 0.5.0 (2013-04-17)

### New features

* New cop `FavorSprintf` that checks for usages of `String#%`.
* New cop `Semicolon` that checks for usages of `;` as expression separator.
* New cop `VariableInterpolation` that checks for variable interpolation in double quoted strings.
* New cop `Alias` that checks for uses of the keyword `alias`.
* Automatically detect extensionless Ruby files with shebangs when search for Ruby source files in a directory.

### Bugs fixed

* [#59](https://github.com/rubocop-hq/rubocop/issues/59): Interpolated variables not enclosed in braces are not noticed.
* [#42](https://github.com/rubocop-hq/rubocop/issues/42): Received malformed format string ArgumentError from rubocop.

[@bbatsov]: https://github.com/bbatsov
[@jonas054]: https://github.com/jonas054
[@yujinakayama]: https://github.com/yujinakayama
[@dblock]: https://github.com/dblock
[@nevir]: https://github.com/nevir
[@daviddavis]: https://github.com/daviddavis
[@sds]: https://github.com/sds
[@fancyremarker]: https://github.com/fancyremarker
[@sinisterchipmunk]: https://github.com/sinisterchipmunk
[@vonTronje]: https://github.com/vonTronje
[@agrimm]: https://github.com/agrimm
[@pmenglund]: https://github.com/pmenglund
[@chulkilee]: https://github.com/chulkilee
[@codez]: https://github.com/codez
[@cyberdelia]: https://github.com/cyberdelia
[@emou]: https://github.com/emou
[@skanev]: https://github.com/skanev
[@claco]: https://github.com/claco
[@rifraf]: https://github.com/rifraf
[@scottmatthewman]: https://github.com/scottmatthewman
[@ma2gedev]: https://github.com/ma2gedev
[@jeremyolliver]: https://github.com/jeremyolliver
[@hannestyden]: https://github.com/hannestyden
[@geniou]: https://github.com/geniou
[@jkogara]: https://github.com/jkogara
[@tmorris-fiksu]: https://github.com/tmorris-fiksu
[@mockdeep]: https://github.com/mockdeep
[@hiroponz]: https://github.com/hiroponz
[@tamird]: https://github.com/tamird
[@fshowalter]: https://github.com/fshowalter
[@cschramm]: https://github.com/cschramm
[@bquorning]: https://github.com/bquorning
[@bcobb]: https://github.com/bcobb
[@irrationalfab]: https://github.com/irrationalfab
[@tommeier]: https://github.com/tommeier
[@sfeldon]: https://github.com/sfeldon
[@biinari]: https://github.com/biinari
[@barunio]: https://github.com/barunio
[@molawson]: https://github.com/molawson
[@wndhydrnt]: https://github.com/wndhydrnt
[@ggilder]: https://github.com/ggilder
[@salbertson]: https://github.com/salbertson
[@camilleldn]: https://github.com/camilleldn
[@mcls]: https://github.com/mcls
[@yous]: https://github.com/yous
[@vrthra]: https://github.com/vrthra
[@SkuliOskarsson]: https://github.com/SkuliOskarsson
[@jspanjers]: https://github.com/jspanjers
[@sch1zo]: https://github.com/sch1zo
[@smangelsdorf]: https://github.com/smangelsdorf
[@mvz]: https://github.com/mvz
[@jfelchner]: https://github.com/jfelchner
[@janraasch]: https://github.com/janraasch
[@jcarbo]: https://github.com/jcarbo
[@oneamtu]: https://github.com/oneamtu
[@toy]: https://github.com/toy
[@Koronen]: https://github.com/Koronen
[@blainesch]: https://github.com/blainesch
[@marxarelli]: https://github.com/marxarelli
[@katieschilling]: https://github.com/katieschilling
[@kakutani]: https://github.com/kakutani
[@rrosenblum]: https://github.com/rrosenblum
[@mattjmcnaughton]: https://github.com/mattjmcnaughton
[@huerlisi]: https://github.com/huerlisi
[@volkert]: https://github.com/volkert
[@lumeet]: https://github.com/lumeet
[@mmozuras]: https://github.com/mmozuras
[@d4rk5eed]: https://github.com/d4rk5eed
[@cshaffer]: https://github.com/cshaffer
[@eitoball]: https://github.com/eitoball
[@iainbeeston]: https://github.com/iainbeeston
[@pimterry]: https://github.com/pimterry
[@palkan]: https://github.com/palkan
[@jdoconnor]: https://github.com/jdoconnor
[@meganemura]: https://github.com/meganemura
[@zvkemp]: https://github.com/zvkemp
[@vassilevsky]: https://github.com/vassilevsky
[@gerry3]: https://github.com/gerry3
[@ypresto]: https://github.com/ypresto
[@clowder]: https://github.com/clowder
[@mudge]: https://github.com/mudge
[@mzp]: https://github.com/mzp
[@bankair]: https://github.com/bankair
[@crimsonknave]: https://github.com/crimsonknave
[@renuo]: https://github.com/renuo
[@sdeframond]: https://github.com/sdeframond
[@til]: https://github.com/til
[@carhartl]: https://github.com/carhartl
[@dylandavidson]: https://github.com/dylandavidson
[@tmr08c]: https://github.com/tmr08c
[@hbd225]: https://github.com/hbd225
[@l8nite]: https://github.com/l8nite
[@sumeet]: https://github.com/sumeet
[@ojab]: https://github.com/ojab
[@chastell]: https://github.com/chastell
[@glasnt]: https://github.com/glasnt
[@crazydog115]: https://github.com/crazydog115
[@RGBD]: https://github.com/RGBD
[@panthomakos]: https://github.com/panthomakos
[@matugm]: https://github.com/matugm
[@m1foley]: https://github.com/m1foley
[@tejasbubane]: https://github.com/tejasbubane
[@bmorrall]: https://github.com/bmorrall
[@fphilipe]: https://github.com/fphilipe
[@gotrevor]: https://github.com/gotrevor
[@awwaiid]: https://github.com/awwaiid
[@segiddins]: https://github.com/segiddins
[@urbanautomaton]: https://github.com/urbanautomaton.com
[@unmanbearpig]: https://github.com/unmanbearpig
[@maxjacobson]: https://github.com/maxjacobson
[@sliuu]: https://github.com/sliuu
[@edmz]: https://github.com/edmz
[@syndbg]: https://github.com/syndbg
[@wli]: https://github.com/wli
[@caseywebdev]: https://github.com/caseywebdev
[@MGerrior]: https://github.com/MGerrior
[@imtayadeway]: https://github.com/imtayadeway
[@mrfoto]: https://github.com/mrfoto
[@karreiro]: https://github.com/karreiro
[@dreyks]: https://github.com/dreyks
[@hmadison]: https://github.com/hmadison
[@miquella]: https://github.com/miquella
[@jhansche]: https://github.com/jhansche
[@cornelius]: https://github.com/cornelius
[@eagletmt]: https://github.com/eagletmt
[@apiology]: https://github.com/apiology
[@alexdowad]: https://github.com/alexdowad
[@minustehbare]: https://github.com/minustehbare
[@tansaku]: https://github.com/tansaku
[@ptrippett]: https://github.com/ptrippett
[@br3nda]: https://github.com/br3nda
[@jujugrrr]: https://github.com/jujugrrr
[@sometimesfood]: https://github.com/sometimesfood
[@cgriego]: https://github.com/cgriego
[@savef]: https://github.com/savef
[@volmer]: https://github.com/volmer
[@domcleal]: https://github.com/domcleal
[@codebeige]: https://github.com/codebeige
[@weh]: https://github.com/weh
[@bfontaine]: https://github.com/bfontaine
[@jawshooah]: https://github.com/jawshooah
[@DNNX]: https://github.com/DNNX
[@mvidner]: https://github.com/mvidner
[@mattparlane]: https://github.com/mattparlane
[@drenmi]: https://github.com/drenmi
[@georgyangelov]: https://github.com/georgyangelov
[@owst]: https://github.com/owst
[@seikichi]: https://github.com/seikichi
[@madwort]: https://github.com/madwort
[@annih]: https://github.com/annih
[@mmcguinn]: https://github.com/mmcguinn
[@pocke]: https://github.com/pocke
[@prsimp]: https://github.com/prsimp
[@ptarjan]: https://github.com/ptarjan
[@jweir]: https://github.com/jweir
[@Fryguy]: https://github.com/Fryguy
[@mikegee]: https://github.com/mikegee
[@tbrisker]: https://github.com/tbrisker
[@necojackarc]: https://github.com/necojackarc
[@laurelfan]: https://github.com/laurelfan
[@amuino]: https://github.com/amuino
[@dylanahsmith]: https://github.com/dylanahsmith
[@gerrywastaken]: https://github.com/gerrywastaken
[@bolshakov]: https://github.com/bolshakov
[@jastkand]: https://github.com/jastkand
[@graemeboy]: https://github.com/graemeboy
[@akihiro17]: https://github.com/akihiro17
[@magni-]: https://github.com/magni-
[@NobodysNightmare]: https://github.com/NobodysNightmare
[@gylaz]: https://github.com/gylaz
[@tjwp]: https://github.com/tjwp
[@neodelf]: https://github.com/neodelf
[@josh]: https://github.com/josh
[@natalzia-paperless]: https://github.com/natalzia-paperless
[@jules2689]: https://github.com/jules2689
[@giannileggio]: https://github.com/giannileggio
[@deivid-rodriguez]: https://github.com/deivid-rodriguez
[@pclalv]: https://github.com/pclalv
[@flexoid]: https://github.com/flexoid
[@sgringwe]: https://github.com/sgringwe
[@Tei]: https://github.com/Tei
[@haziqhafizuddin]: https://github.com/haziqhafizuddin
[@dvandersluis]: https://github.com/dvandersluis
[@QuinnHarris]: https://github.com/QuinnHarris
[@sooyang]: https://github.com/sooyang
[@metcalf]: https://github.com/metcalf
[@annaswims]: https://github.com/annaswims
[@soutaro]: https://github.com/soutaro
[@nicklamuro]: https://github.com/nicklamuro
[@mikezter]: https://github.com/mikezter
[@joejuzl]: https://github.com/joejuzl
[@hedgesky]: https://github.com/hedgesky
[@tjwallace]: https://github.com/tjwallace
[@scottohara]: https://github.com/scottohara
[@koic]: https://github.com/koic
[@groddeck]: https://github.com/groddeck
[@b-t-g]: https://github.com/b-t-g
[@coorasse]: https://github.com/coorasse
[@tcdowney]: https://github.com/tcdowney
[@logicminds]: https://github.com/logicminds
[@abrom]: https://github.com/abrom
[@thegedge]: https://github.com/thegedge
[@jmks]: https://github.com/jmks/
[@connorjacobsen]: https://github.com/connorjacobsen
[@legendetm]: https://github.com/legendetm
[@bronson]: https://github.com/bronson
[@albus522]: https://github.com/albus522
[@sihu]: https://github.com/sihu
[@kamaradclimber]: https://github.com/kamaradclimber
[@swcraig]: https://github.com/swcraig
[@jessieay]: https://github.com/jessieay
[@tiagocasanovapt]: https://github.com/tiagocasanovapt
[@iGEL]: https://github.com/iGEL
[@tessi]: https://github.com/tessi
[@ivanovaleksey]: https://github.com/ivanovaleksey
[@Ana06]: https://github.com/Ana06
[@aroben]: https://github.com/aroben
[@olliebennett]: https://github.com/olliebennett
[@aesthetikx]: https://github.com/aesthetikx
[@tdeo]: https://github.com/tdeo
[@AlexWayfer]: https://github.com/AlexWayfer
[@amogil]: https://github.com/amogil
[@kevindew]: https://github.com/kevindew
[@lucasuyezu]: https://github.com/lucasuyezu
[@breckenedge]: https://github.com/breckenedge
[@enriikke]: https://github.com/enriikke
[@iguchi1124]: https://github.com/iguchi1124
[@vergenzt]: https://github.com/vergenzt
[@rahulcs]: https://github.com/rahulcs
[@dominh]: https://github.com/dominh
[@sue445]: https://github.com/sue445
[@zverok]: https://github.com/zverok
[@backus]: https://github.com/backus
[@AdrienSldy]: https://github.com/adriensldy
[@pat]: https://github.com/pat
[@sinsoku]: https://github.com/sinsoku
[@nodo]: https://github.com/nodo
[@onk]: https://github.com/onk
[@dabroz]: https://github.com/dabroz
[@buenaventure]: https://github.com/buenaventure
[@dorian]: https://github.com/dorian
[@attilahorvath]: https://github.com/attilahorvath
[@droptheplot]: https://github.com/droptheplot
[@wkurniawan07]: https://github.com/wkurniawan07
[@kddeisz]: https://github.com/kddeisz
[@ota42y]: https://github.com/ota42y
[@smakagon]: https://github.com/smakagon
[@musialik]: https://github.com/musialik
[@twe4ked]: https://github.com/twe4ked
[@maxbeizer]: https://github.com/maxbeizer
[@andriymosin]: https://github.com/andriymosin
[@brandonweiss]: https://github.com/brandonweiss
[@betesh]: https://github.com/betesh
[@dpostorivo]: https://github.com/dpostorivo
[@konto-andrzeja]: https://github.com/konto-andrzeja
[@sadovnik]: https://github.com/sadovnik
[@cjlarose]: https://github.com/cjlarose
[@alpaca-tc]: https://github.com/alpaca-tc
[@ilansh]: https://github.com/ilansh
[@mclark]: https://github.com/mclark
[@klesse413]: https://github.com/klesse413
[@gprado]: https://github.com/gprado
[@yhirano55]: https://github.com/yhirano55
[@hoshinotsuyoshi]: https://github.com/hoshinotsuyoshi
[@timrogers]: https://github.com/timrogers
[@harold-s]: https://github.com/harold-s
[@daniloisr]: https://github.com/daniloisr
[@promisedlandt]: https://github.com/promisedlandt
[@oboxodo]: https://github.com/oboxodo
[@gohdaniel15]: https://github.com/gohdaniel15
[@barthez]: https://github.com/barthez
[@Envek]: https://github.com/Envek
[@petehamilton]: https://github.com/petehamilton
[@donjar]: https://github.com/donjar
[@highb]: https://github.com/highb
[@JoeCohen]: https://github.com/JoeCohen
[@theRealNG]: https://github.com/theRealNG
[@akhramov]: https://github.com/akhramov
[@jekuta]: https://github.com/jekuta
[@fujimura]: https://github.com/fujimura
[@kristjan]: https://github.com/kristjan
[@frodsan]: https://github.com/frodsan
[@erikdstock]: https://github.com/erikdstock
[@GauthamGoli]: https://github.com/GauthamGoli
[@nelsonjr]: https://github.com/nelsonjr
[@jonatas]: https://github.com/jonatas
[@jaredbeck]: https://www.jaredbeck.com
[@michniewicz]: https://github.com/michniewicz
[@bgeuken]: https://github.com/bgeuken
[@mtsmfm]: https://github.com/mtsmfm
[@bdewater]: https://github.com/bdewater
[@garettarrowood]: https://github.com/garettarrowood
[@sambostock]: https://github.com/sambostock
[@asherkach]: https://github.com/asherkach
[@tiagotex]: https://github.com/tiagotex
[@wata727]: https://github.com/wata727
[@marcandre]: https://github.com/marcandre
[@walf443]: https://github.com/walf443
[@reitermarkus]: https://github.com/reitermarkus
[@chrishulton]: https://github.com/chrishulton
[@siegfault]: https://github.com/siegfault
[@melch]: https://github.com/melch
[@nattfodd]: https://github.com/nattfodd
[@flyerhzm]: https://github.com/flyerhzm
[@ybiquitous]: https://github.com/ybiquitous
[@mame]: https://github.com/mame
[@dominicsayers]: https://github.com/dominicsayers
[@albertpaulp]: https://github.com/albertpaulp
[@orgads]: https://github.com/orgads
[@leklund]: https://github.com/leklund
[@untitaker]: https://github.com/untitaker
[@walinga]: https://github.com/walinga
[@georf]: https://github.com/georf
[@Edouard-chin]: https://github.com/Edouard-chin
[@eostrom]: https://github.com/eostrom
[@roberts1000]: https://github.com/roberts1000
[@satyap]: https://github.com/satyap
[@unkmas]: https://github.com/unkmas
[@elebow]: https://github.com/elebow
[@colorbox]: https://github.com/colorbox
[@mmyoji]: https://github.com/mmyoji
[@unused]: https://github.com/unused
[@htwroclau]: https://github.com/htwroclau
[@hamada14]: https://github.com/hamada14
[@anthony-robin]: https://github.com/anthony-robin
[@YukiJikumaru]: https://github.com/YukiJikumaru
[@jlfaber]: https://github.com/jlfaber
[@drewpterry]: https://github.com/drewpterry
[@mcfisch]: https://github.com/mcfisch
[@istateside]: https://github.com/istateside
[@parkerfinch]: https://github.com/parkerfinch
[@joshuapinter]: https://github.com/joshuapinter
[@Darhazer]: https://github.com/Darhazer
[@Wei-LiangChew]: https://github.com/Wei-LiangChew
[@svendittmer]: https://github.com/svendittmer
[@composerinteralia]: https://github.com/composerinteralia
[@PointlessOne]: https://github.com/PointlessOne
[@JacobEvelyn]: https://github.com/JacobEvelyn
[@shanecav84]: https://github.com/shanecav84
[@thomasbrus]: https://github.com/thomasbrus
[@balbesina]: https://github.com/balbesina
[@cupakromer]: https://github.com/cupakromer
[@TikiTDO]: https://github.com/TikiTDO
[@EiNSTeiN-]: https://github.com/EiNSTeiN-
[@nroman-stripe]: https://github.com/nroman-stripe
[@sunny]: https://github.com/sunny
[@tatsuyafw]: https://github.com/tatsuyafw
[@alexander-lazarov]: https://github.com/alexander-lazarov
[@r7kamura]: https://github.com/r7kamura
[@Vasfed]: https://github.com/Vasfed
[@drn]: https://github.com/drn
[@maxh]: https://github.com/maxh
[@kenman345]: https://github.com/kenman345
[@nijikon]: https://github.com/nijikon
[@mikeyhew]: https://github.com/mikeyhew
[@mkenyon]: https://github.com/mkenyon
[@repinel]: https://github.com/repinel
[@gmalette]: https://github.com/gmalette
[@MagedMilad]: https://github.com/MagedMilad
[@robotdana]: https://github.com/robotdana
[@bacchir]: https://github.com/bacchir
[@khiav223577]: https://github.com/khiav223577
[@schneems]: https://github.com/schneems
[@ShockwaveNN]: https://github.com/ShockwaveNN
[@Knack]: https://github.com/Knack
[@akanoi]: https://github.com/akanoi
[@yensaki]: https://github.com/yensaki
[@ryanhageman]: https://github.com/ryanhageman
[@autopp]: https://github.com/autopp
[@lukasz-wojcik]: https://github.com/lukasz-wojcik
[@albaer]: https://github.com/albaer
[@Kevinrob]: https://github.com/Kevinrob
[@andrew-aladev]: https://github.com/andrew-aladev
[@y-yagi]: https://github.com/y-yagi
[@DiscoStarslayer]: https://github.com/DiscoStarslayer
[@davearonson]: https://github.com/davearonson
[@timon]: https://github.com/timon
[@gsamokovarov]: https://github.com/gsamokovarov
[@itsWill]: https://github.com/itsWill
[@xlts]: https://github.com/xlts
[@takaram]: https://github.com/takaram
[@gmcgibbon]: https://github.com/gmcgibbon
[@dduugg]: https://github.com/dduugg
[@mmedal]: https://github.com/mmedal
[@timmcanty]: https://github.com/timmcanty
[@tom-lord]: https://github.com/tom-lord
[@bayandin]: https://github.com/bayandin
[@rspeicher]: https://github.com/rspeicher
[@nadiyaka]: https://github.com/nadiyaka
[@allcentury]: https://github.com/allcentury
[@antonzaytsev]: https://github.com/antonzaytsev
[@amatsuda]: https://github.com/amatsuda
[@Intrepidd]: https://github.com/Intrepidd
[@Ruffeng]: https://github.com/Ruffeng
[@roooodcastro]: https://github.com/roooodcastro
[@rmm5t]: https://github.com/rmm5t
[@marcotc]: https://github.com/marcotc
[@dazuma]: https://github.com/dazuma
[@dischorde]: https://github.com/dischorde
[@mhelmetag]: https://github.com/mhelmetag
[@Bhacaz]: https://github.com/bhacaz
[@enkessler]: https://github.com/enkessler
[@dcluna]: https://github.com/dcluna
[@tagliala]: https://github.com/tagliala
[@unasuke]: https://github.com/unasuke
[@elmasantos]: https://github.com/elmasantos
[@luciamo]: https://github.com/luciamo
[@dirtyharrycallahan]: https://github.com/dirtyharrycallahan
[@ericsullivan]: https://github.com/ericsullivan
[@aeroastro]: https://github.com/aeroastro
[@anuja-joshi]: https://github.com/anuja-joshi
[@XrXr]: https://github.com/XrXr
[@thomthom]: https://github.com/thomthom
[@Blue-Pix]: https://github.com/Blue-Pix<|MERGE_RESOLUTION|>--- conflicted
+++ resolved
@@ -2,7 +2,6 @@
 
 ## master (unreleased)
 
-<<<<<<< HEAD
 ### Bug fixes
 
 * [#6914](https://github.com/rubocop-hq/rubocop/issues/6914): [Fix #6914] Fix an error for `Rails/RedundantAllowNil` when with interpolations. ([@Blue-Pix][])
@@ -19,11 +18,9 @@
 ### Bug fixes
 
 * [#6882](https://github.com/rubocop-hq/rubocop/issues/6882): Fix an error for `Rails/RedundantAllowNil` when not using both `allow_nil` and `allow_blank`. ([@koic][])
-=======
 ### New features
 
 * Add `AutocorrectableLineLength` cop. ([@maxh][])
->>>>>>> d4be3e84
 
 ## 0.67.1 (2019-04-04)
 
